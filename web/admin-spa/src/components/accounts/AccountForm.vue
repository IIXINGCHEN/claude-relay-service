<template>
  <Teleport to="body">
    <div v-if="show" class="modal fixed inset-0 z-50 flex items-center justify-center p-3 sm:p-4">
      <div
        class="modal-content custom-scrollbar mx-auto max-h-[90vh] w-full max-w-2xl overflow-y-auto p-4 sm:p-6 md:p-8"
      >
        <div class="mb-4 flex items-center justify-between sm:mb-6">
          <div class="flex items-center gap-2 sm:gap-3">
            <div
              class="flex h-8 w-8 items-center justify-center rounded-lg bg-gradient-to-br from-green-500 to-green-600 sm:h-10 sm:w-10 sm:rounded-xl"
            >
              <i class="fas fa-user-circle text-sm text-white sm:text-base" />
            </div>
            <h3 class="text-lg font-bold text-gray-900 dark:text-gray-100 sm:text-xl">
              {{ isEdit ? '编辑账户' : '添加账户' }}
            </h3>
          </div>
          <button
            class="p-1 text-gray-400 transition-colors hover:text-gray-600"
            @click="$emit('close')"
          >
            <i class="fas fa-times text-lg sm:text-xl" />
          </button>
        </div>

        <!-- 步骤指示器 -->
        <div
          v-if="!isEdit && (form.addType === 'oauth' || form.addType === 'setup-token')"
          class="mb-4 flex items-center justify-center sm:mb-8"
        >
          <div class="flex items-center space-x-2 sm:space-x-4">
            <div class="flex items-center">
              <div
                :class="[
                  'flex h-6 w-6 items-center justify-center rounded-full text-xs font-semibold sm:h-8 sm:w-8 sm:text-sm',
                  oauthStep >= 1 ? 'bg-blue-500 text-white' : 'bg-gray-200 text-gray-500'
                ]"
              >
                1
              </div>
              <span
                class="ml-1.5 text-xs font-medium text-gray-700 dark:text-gray-300 sm:ml-2 sm:text-sm"
                >基本信息</span
              >
            </div>
            <div class="h-0.5 w-4 bg-gray-300 sm:w-8" />
            <div class="flex items-center">
              <div
                :class="[
                  'flex h-6 w-6 items-center justify-center rounded-full text-xs font-semibold sm:h-8 sm:w-8 sm:text-sm',
                  oauthStep >= 2 ? 'bg-blue-500 text-white' : 'bg-gray-200 text-gray-500'
                ]"
              >
                2
              </div>
              <span
                class="ml-1.5 text-xs font-medium text-gray-700 dark:text-gray-300 sm:ml-2 sm:text-sm"
                >授权认证</span
              >
            </div>
          </div>
        </div>

        <!-- 步骤1: 基本信息和代理设置 -->
        <div v-if="oauthStep === 1 && !isEdit">
          <div class="space-y-6">
            <div v-if="!isEdit">
              <label class="mb-3 block text-sm font-semibold text-gray-700 dark:text-gray-300"
                >选择平台</label
              >
<<<<<<< HEAD
              <!-- 平台分组选择器 -->
              <div class="space-y-3">
                <!-- 分组选择器 -->
                <div class="grid grid-cols-3 gap-2">
                  <!-- Claude 分组 -->
                  <div
                    class="group relative cursor-pointer overflow-hidden rounded-lg border-2 transition-all duration-200"
                    :class="[
                      platformGroup === 'claude'
                        ? 'border-indigo-500 bg-gradient-to-br from-indigo-50 to-purple-50 shadow-md dark:from-indigo-900/20 dark:to-purple-900/20'
                        : 'border-gray-200 bg-white hover:border-indigo-300 hover:shadow dark:border-gray-700 dark:bg-gray-800 dark:hover:border-indigo-600'
                    ]"
                    @click="selectPlatformGroup('claude')"
                  >
                    <div class="p-3">
                      <div class="flex items-center justify-between">
                        <div
                          class="flex h-8 w-8 items-center justify-center rounded-md bg-gradient-to-br from-indigo-500 to-purple-600"
                        >
                          <i class="fas fa-brain text-sm text-white"></i>
                        </div>
                        <div
                          v-if="platformGroup === 'claude'"
                          class="flex h-5 w-5 items-center justify-center rounded-full bg-indigo-500"
                        >
                          <i class="fas fa-check text-xs text-white"></i>
                        </div>
                      </div>
                      <h4 class="mt-2 text-sm font-semibold text-gray-900 dark:text-gray-100">
                        Claude
                      </h4>
                      <p class="text-xs text-gray-600 dark:text-gray-400">Anthropic</p>
                    </div>
                  </div>

                  <!-- OpenAI 分组 -->
                  <div
                    class="group relative cursor-pointer overflow-hidden rounded-lg border-2 transition-all duration-200"
                    :class="[
                      platformGroup === 'openai'
                        ? 'border-emerald-500 bg-gradient-to-br from-emerald-50 to-teal-50 shadow-md dark:from-emerald-900/20 dark:to-teal-900/20'
                        : 'border-gray-200 bg-white hover:border-emerald-300 hover:shadow dark:border-gray-700 dark:bg-gray-800 dark:hover:border-emerald-600'
                    ]"
                    @click="selectPlatformGroup('openai')"
                  >
                    <div class="p-3">
                      <div class="flex items-center justify-between">
                        <div
                          class="flex h-8 w-8 items-center justify-center rounded-md bg-gradient-to-br from-emerald-500 to-teal-600"
                        >
                          <svg
                            class="h-5 w-5 text-white"
                            fill="currentColor"
                            viewBox="0 0 24 24"
                            xmlns="http://www.w3.org/2000/svg"
                          >
                            <path
                              d="M22.2819 9.8211a5.9847 5.9847 0 0 0-.5157-4.9108 6.0462 6.0462 0 0 0-6.5098-2.9A6.0651 6.0651 0 0 0 4.9807 4.1818a5.9847 5.9847 0 0 0-3.9977 2.9 6.0462 6.0462 0 0 0 .7427 7.0966 5.98 5.98 0 0 0 .511 4.9107 6.051 6.051 0 0 0 6.5146 2.9001A5.9847 5.9847 0 0 0 13.2599 24a6.0557 6.0557 0 0 0 5.7718-4.2058 5.9894 5.9894 0 0 0 3.9977-2.9001 6.0557 6.0557 0 0 0-.7475-7.0729zm-9.022 12.6081a4.4755 4.4755 0 0 1-2.8764-1.0408l.1419-.0804 4.7783-2.7582a.7948.7948 0 0 0 .3927-.6813v-6.7369l2.02 1.1686a.071.071 0 0 1 .038.052v5.5826a4.504 4.504 0 0 1-4.4945 4.4944zm-9.6607-4.1254a4.4708 4.4708 0 0 1-.5346-3.0137l.142.0852 4.783 2.7582a.7712.7712 0 0 0 .7806 0l5.8428-3.3685v2.3324a.0804.0804 0 0 1-.0332.0615L9.74 19.9502a4.4992 4.4992 0 0 1-6.1408-1.6464zM2.3408 7.8956a4.485 4.485 0 0 1 2.3655-1.9728V11.6a.7664.7664 0 0 0 .3879.6765l5.8144 3.3543-2.0201 1.1685a.0757.0757 0 0 1-.071 0l-4.8303-2.7865A4.504 4.504 0 0 1 2.3408 7.8956zm16.5963 3.8558L13.1038 8.364 15.1192 7.2a.0757.0757 0 0 1 .071 0l4.8303 2.7913a4.4944 4.4944 0 0 1-.6765 8.1042v-5.6772a.79.79 0 0 0-.4069-.6813zm2.0107-3.0231l-.142-.0852-4.7735-2.7818a.7759.7759 0 0 0-.7854 0L9.409 9.2297V6.8974a.0662.0662 0 0 1 .0284-.0615l4.8303-2.7866a4.4992 4.4992 0 0 1 6.6802 4.66zM8.3065 12.863l-2.02-1.1638a.0804.0804 0 0 1-.038-.0567V6.0742a4.4992 4.4992 0 0 1 7.3757-3.4537l-.142.0805L8.704 5.459a.7948.7948 0 0 0-.3927.6813zm1.0976-2.3654l2.602-1.4998 2.6069 1.4998v2.9994l-2.5974 1.4997-2.6067-1.4997Z"
                            />
                          </svg>
                        </div>
                        <div
                          v-if="platformGroup === 'openai'"
                          class="flex h-5 w-5 items-center justify-center rounded-full bg-emerald-500"
                        >
                          <i class="fas fa-check text-xs text-white"></i>
                        </div>
                      </div>
                      <h4 class="mt-2 text-sm font-semibold text-gray-900 dark:text-gray-100">
                        OpenAI
                      </h4>
                      <p class="text-xs text-gray-600 dark:text-gray-400">GPT 系列</p>
                    </div>
                  </div>

                  <!-- Gemini 分组 -->
                  <div
                    class="group relative cursor-pointer overflow-hidden rounded-lg border-2 transition-all duration-200"
                    :class="[
                      platformGroup === 'gemini'
                        ? 'border-blue-500 bg-gradient-to-br from-blue-50 to-indigo-50 shadow-md dark:from-blue-900/20 dark:to-indigo-900/20'
                        : 'border-gray-200 bg-white hover:border-blue-300 hover:shadow dark:border-gray-700 dark:bg-gray-800 dark:hover:border-blue-600'
                    ]"
                    @click="selectPlatformGroup('gemini')"
                  >
                    <div class="p-3">
                      <div class="flex items-center justify-between">
                        <div
                          class="flex h-8 w-8 items-center justify-center rounded-md bg-gradient-to-br from-blue-500 to-indigo-600"
                        >
                          <i class="fab fa-google text-sm text-white"></i>
                        </div>
                        <div
                          v-if="platformGroup === 'gemini'"
                          class="flex h-5 w-5 items-center justify-center rounded-full bg-blue-500"
                        >
                          <i class="fas fa-check text-xs text-white"></i>
                        </div>
                      </div>
                      <h4 class="mt-2 text-sm font-semibold text-gray-900 dark:text-gray-100">
                        Gemini
                      </h4>
                      <p class="text-xs text-gray-600 dark:text-gray-400">Google AI</p>
                    </div>
                  </div>
                </div>

                <!-- 子平台选择器 -->
                <div
                  v-if="platformGroup"
                  class="animate-fadeIn rounded-lg border border-gray-200 bg-gray-50 p-3 dark:border-gray-700 dark:bg-gray-800/50"
                >
                  <p class="mb-2 text-xs font-medium text-gray-700 dark:text-gray-300">
                    选择具体平台类型：
                  </p>
                  <div class="grid grid-cols-2 gap-2 sm:grid-cols-3">
                    <!-- Claude 子选项 -->
                    <template v-if="platformGroup === 'claude'">
                      <label
                        class="group relative flex cursor-pointer items-center rounded-md border p-2 transition-all"
                        :class="[
                          form.platform === 'claude'
                            ? 'border-indigo-500 bg-indigo-50 dark:border-indigo-400 dark:bg-indigo-900/30'
                            : 'border-gray-300 bg-white hover:border-indigo-400 hover:bg-indigo-50/50 dark:border-gray-600 dark:bg-gray-700 dark:hover:border-indigo-500 dark:hover:bg-indigo-900/20'
                        ]"
                      >
                        <input
                          v-model="form.platform"
                          class="sr-only"
                          type="radio"
                          value="claude"
                        />
                        <div class="flex items-center gap-2">
                          <i class="fas fa-brain text-sm text-indigo-600 dark:text-indigo-400"></i>
                          <div>
                            <span class="block text-xs font-medium text-gray-900 dark:text-gray-100"
                              >Claude Code</span
                            >
                            <span class="text-xs text-gray-500 dark:text-gray-400">官方</span>
                          </div>
                        </div>
                        <div
                          v-if="form.platform === 'claude'"
                          class="absolute right-1 top-1 flex h-4 w-4 items-center justify-center rounded-full bg-indigo-500"
                        >
                          <i class="fas fa-check text-xs text-white"></i>
                        </div>
                      </label>

                      <label
                        class="group relative flex cursor-pointer items-center rounded-md border p-2 transition-all"
                        :class="[
                          form.platform === 'claude-console'
                            ? 'border-purple-500 bg-purple-50 dark:border-purple-400 dark:bg-purple-900/30'
                            : 'border-gray-300 bg-white hover:border-purple-400 hover:bg-purple-50/50 dark:border-gray-600 dark:bg-gray-700 dark:hover:border-purple-500 dark:hover:bg-purple-900/20'
                        ]"
                      >
                        <input
                          v-model="form.platform"
                          class="sr-only"
                          type="radio"
                          value="claude-console"
                        />
                        <div class="flex items-center gap-2">
                          <i
                            class="fas fa-terminal text-sm text-purple-600 dark:text-purple-400"
                          ></i>
                          <div>
                            <span class="block text-xs font-medium text-gray-900 dark:text-gray-100"
                              >Claude Console</span
                            >
                            <span class="text-xs text-gray-500 dark:text-gray-400">标准API</span>
                          </div>
                        </div>
                        <div
                          v-if="form.platform === 'claude-console'"
                          class="absolute right-1 top-1 flex h-4 w-4 items-center justify-center rounded-full bg-purple-500"
                        >
                          <i class="fas fa-check text-xs text-white"></i>
                        </div>
                      </label>

                      <label
                        class="group relative flex cursor-pointer items-center rounded-md border p-2 transition-all"
                        :class="[
                          form.platform === 'bedrock'
                            ? 'border-orange-500 bg-orange-50 dark:border-orange-400 dark:bg-orange-900/30'
                            : 'border-gray-300 bg-white hover:border-orange-400 hover:bg-orange-50/50 dark:border-gray-600 dark:bg-gray-700 dark:hover:border-orange-500 dark:hover:bg-orange-900/20'
                        ]"
                      >
                        <input
                          v-model="form.platform"
                          class="sr-only"
                          type="radio"
                          value="bedrock"
                        />
                        <div class="flex items-center gap-2">
                          <i class="fab fa-aws text-sm text-orange-600 dark:text-orange-400"></i>
                          <div>
                            <span class="block text-xs font-medium text-gray-900 dark:text-gray-100"
                              >Bedrock</span
                            >
                            <span class="text-xs text-gray-500 dark:text-gray-400">AWS</span>
                          </div>
                        </div>
                        <div
                          v-if="form.platform === 'bedrock'"
                          class="absolute right-1 top-1 flex h-4 w-4 items-center justify-center rounded-full bg-orange-500"
                        >
                          <i class="fas fa-check text-xs text-white"></i>
                        </div>
                      </label>
                    </template>

                    <!-- OpenAI 子选项 -->
                    <template v-if="platformGroup === 'openai'">
                      <label
                        class="group relative flex cursor-pointer items-center rounded-md border p-2 transition-all"
                        :class="[
                          form.platform === 'openai'
                            ? 'border-emerald-500 bg-emerald-50 dark:border-emerald-400 dark:bg-emerald-900/30'
                            : 'border-gray-300 bg-white hover:border-emerald-400 hover:bg-emerald-50/50 dark:border-gray-600 dark:bg-gray-700 dark:hover:border-emerald-500 dark:hover:bg-emerald-900/20'
                        ]"
                      >
                        <input
                          v-model="form.platform"
                          class="sr-only"
                          type="radio"
                          value="openai"
                        />
                        <div class="flex items-center gap-2">
                          <i
                            class="fas fa-robot text-sm text-emerald-600 dark:text-emerald-400"
                          ></i>
                          <div>
                            <span class="block text-xs font-medium text-gray-900 dark:text-gray-100"
                              >Codex Cli</span
                            >
                            <span class="text-xs text-gray-500 dark:text-gray-400">官方</span>
                          </div>
                        </div>
                        <div
                          v-if="form.platform === 'openai'"
                          class="absolute right-1 top-1 flex h-4 w-4 items-center justify-center rounded-full bg-emerald-500"
                        >
                          <i class="fas fa-check text-xs text-white"></i>
                        </div>
                      </label>

                      <label
                        class="group relative flex cursor-pointer items-center rounded-md border p-2 transition-all"
                        :class="[
                          form.platform === 'openai-responses'
                            ? 'border-teal-500 bg-teal-50 dark:border-teal-400 dark:bg-teal-900/30'
                            : 'border-gray-300 bg-white hover:border-teal-400 hover:bg-teal-50/50 dark:border-gray-600 dark:bg-gray-700 dark:hover:border-teal-500 dark:hover:bg-teal-900/20'
                        ]"
                      >
                        <input
                          v-model="form.platform"
                          class="sr-only"
                          type="radio"
                          value="openai-responses"
                        />
                        <div class="flex items-center gap-2">
                          <i class="fas fa-server text-sm text-teal-600 dark:text-teal-400"></i>
                          <div>
                            <span class="block text-xs font-medium text-gray-900 dark:text-gray-100"
                              >Responses</span
                            >
                            <span class="text-xs text-gray-500 dark:text-gray-400"
                              >Openai-Responses</span
                            >
                          </div>
                        </div>
                        <div
                          v-if="form.platform === 'openai-responses'"
                          class="absolute right-1 top-1 flex h-4 w-4 items-center justify-center rounded-full bg-teal-500"
                        >
                          <i class="fas fa-check text-xs text-white"></i>
                        </div>
                      </label>

                      <label
                        class="group relative flex cursor-pointer items-center rounded-md border p-2 transition-all"
                        :class="[
                          form.platform === 'azure_openai'
                            ? 'border-blue-500 bg-blue-50 dark:border-blue-400 dark:bg-blue-900/30'
                            : 'border-gray-300 bg-white hover:border-blue-400 hover:bg-blue-50/50 dark:border-gray-600 dark:bg-gray-700 dark:hover:border-blue-500 dark:hover:bg-blue-900/20'
                        ]"
                      >
                        <input
                          v-model="form.platform"
                          class="sr-only"
                          type="radio"
                          value="azure_openai"
                        />
                        <div class="flex items-center gap-2">
                          <i class="fab fa-microsoft text-sm text-blue-600 dark:text-blue-400"></i>
                          <div>
                            <span class="block text-xs font-medium text-gray-900 dark:text-gray-100"
                              >Azure</span
                            >
                            <span class="text-xs text-gray-500 dark:text-gray-400"
                              >Azure Openai</span
                            >
                          </div>
                        </div>
                        <div
                          v-if="form.platform === 'azure_openai'"
                          class="absolute right-1 top-1 flex h-4 w-4 items-center justify-center rounded-full bg-blue-500"
                        >
                          <i class="fas fa-check text-xs text-white"></i>
                        </div>
                      </label>
                    </template>

                    <!-- Gemini 子选项 -->
                    <template v-if="platformGroup === 'gemini'">
                      <label
                        class="group relative flex cursor-pointer items-center rounded-md border p-2 transition-all"
                        :class="[
                          form.platform === 'gemini'
                            ? 'border-blue-500 bg-blue-50 dark:border-blue-400 dark:bg-blue-900/30'
                            : 'border-gray-300 bg-white hover:border-blue-400 hover:bg-blue-50/50 dark:border-gray-600 dark:bg-gray-700 dark:hover:border-blue-500 dark:hover:bg-blue-900/20'
                        ]"
                      >
                        <input
                          v-model="form.platform"
                          class="sr-only"
                          type="radio"
                          value="gemini"
                        />
                        <div class="flex items-center gap-2">
                          <i class="fab fa-google text-sm text-blue-600 dark:text-blue-400"></i>
                          <div>
                            <span class="block text-xs font-medium text-gray-900 dark:text-gray-100"
                              >Gemini Cli</span
                            >
                            <span class="text-xs text-gray-500 dark:text-gray-400">官方</span>
                          </div>
                        </div>
                        <div
                          v-if="form.platform === 'gemini'"
                          class="absolute right-1 top-1 flex h-4 w-4 items-center justify-center rounded-full bg-blue-500"
                        >
                          <i class="fas fa-check text-xs text-white"></i>
                        </div>
                      </label>
                    </template>
                  </div>
                </div>
=======
              <div class="flex gap-4">
                <label class="flex cursor-pointer items-center">
                  <input
                    v-model="form.platform"
                    class="mr-2 text-blue-600 focus:ring-blue-500 dark:border-gray-600 dark:bg-gray-700"
                    type="radio"
                    value="claude"
                  />
                  <span class="text-sm text-gray-700 dark:text-gray-300">Claude</span>
                </label>
                <label class="flex cursor-pointer items-center">
                  <input
                    v-model="form.platform"
                    class="mr-2 text-blue-600 focus:ring-blue-500 dark:border-gray-600 dark:bg-gray-700"
                    type="radio"
                    value="claude-console"
                  />
                  <span class="text-sm text-gray-700 dark:text-gray-300">Claude Console</span>
                </label>
                <label class="flex cursor-pointer items-center">
                  <input
                    v-model="form.platform"
                    class="mr-2 text-blue-600 focus:ring-blue-500 dark:border-gray-600 dark:bg-gray-700"
                    type="radio"
                    value="gemini"
                  />
                  <span class="text-sm text-gray-700 dark:text-gray-300">Gemini</span>
                </label>
                <label class="flex cursor-pointer items-center">
                  <input
                    v-model="form.platform"
                    class="mr-2 text-blue-600 focus:ring-blue-500 dark:border-gray-600 dark:bg-gray-700"
                    type="radio"
                    value="openai"
                  />
                  <span class="text-sm text-gray-700 dark:text-gray-300">OpenAI</span>
                </label>
                <label class="flex cursor-pointer items-center">
                  <input
                    v-model="form.platform"
                    class="mr-2 text-blue-600 focus:ring-blue-500 dark:border-gray-600 dark:bg-gray-700"
                    type="radio"
                    value="azure_openai"
                  />
                  <span class="text-sm text-gray-700 dark:text-gray-300">Azure OpenAI</span>
                </label>
                <label class="flex cursor-pointer items-center">
                  <input
                    v-model="form.platform"
                    class="mr-2 text-blue-600 focus:ring-blue-500 dark:border-gray-600 dark:bg-gray-700"
                    type="radio"
                    value="bedrock"
                  />
                  <span class="text-sm text-gray-700 dark:text-gray-300">Bedrock</span>
                </label>
                <label class="flex cursor-pointer items-center">
                  <input
                    v-model="form.platform"
                    class="mr-2 text-blue-600 focus:ring-blue-500 dark:border-gray-600 dark:bg-gray-700"
                    type="radio"
                    value="ccr"
                  />
                  <span class="text-sm text-gray-700 dark:text-gray-300">CCR</span>
                </label>
>>>>>>> 8b0e9b8d
              </div>
            </div>

            <div
              v-if="
                !isEdit &&
                form.platform !== 'claude-console' &&
                form.platform !== 'bedrock' &&
                form.platform !== 'azure_openai' &&
<<<<<<< HEAD
                form.platform !== 'openai-responses'
=======
                form.platform !== 'ccr'
>>>>>>> 8b0e9b8d
              "
            >
              <label class="mb-3 block text-sm font-semibold text-gray-700 dark:text-gray-300"
                >添加方式</label
              >
              <div class="flex flex-wrap gap-4">
                <label v-if="form.platform === 'claude'" class="flex cursor-pointer items-center">
                  <input
                    v-model="form.addType"
                    class="mr-2 text-blue-600 focus:ring-blue-500 dark:border-gray-600 dark:bg-gray-700"
                    type="radio"
                    value="setup-token"
                  />
                  <span class="text-sm text-gray-700 dark:text-gray-300">Setup Token (推荐)</span>
                </label>
                <label class="flex cursor-pointer items-center">
                  <input
                    v-model="form.addType"
                    class="mr-2 text-blue-600 focus:ring-blue-500 dark:border-gray-600 dark:bg-gray-700"
                    type="radio"
                    value="oauth"
                  />
                  <span class="text-sm text-gray-700 dark:text-gray-300">OAuth 授权</span>
                </label>
                <label class="flex cursor-pointer items-center">
                  <input
                    v-model="form.addType"
                    class="mr-2 text-blue-600 focus:ring-blue-500 dark:border-gray-600 dark:bg-gray-700"
                    type="radio"
                    value="manual"
                  />
                  <span class="text-sm text-gray-700 dark:text-gray-300"
                    >手动输入 Access Token</span
                  >
                </label>
              </div>
            </div>

            <div>
              <label class="mb-3 block text-sm font-semibold text-gray-700 dark:text-gray-300"
                >账户名称</label
              >
              <input
                v-model="form.name"
                class="form-input w-full border-gray-300 dark:border-gray-600 dark:bg-gray-700 dark:text-gray-200 dark:placeholder-gray-400"
                :class="{ 'border-red-500': errors.name }"
                placeholder="为账户设置一个易识别的名称"
                required
                type="text"
              />
              <p v-if="errors.name" class="mt-1 text-xs text-red-500">
                {{ errors.name }}
              </p>
            </div>

            <div>
              <label class="mb-3 block text-sm font-semibold text-gray-700 dark:text-gray-300"
                >描述 (可选)</label
              >
              <textarea
                v-model="form.description"
                class="form-input w-full resize-none border-gray-300 dark:border-gray-600 dark:bg-gray-700 dark:text-gray-200 dark:placeholder-gray-400"
                placeholder="账户用途说明..."
                rows="3"
              />
            </div>

            <div>
              <label class="mb-3 block text-sm font-semibold text-gray-700 dark:text-gray-300"
                >账户类型</label
              >
              <div class="flex gap-4">
                <label class="flex cursor-pointer items-center">
                  <input
                    v-model="form.accountType"
                    class="mr-2 text-blue-600 focus:ring-blue-500 dark:border-gray-600 dark:bg-gray-700"
                    type="radio"
                    value="shared"
                  />
                  <span class="text-sm text-gray-700 dark:text-gray-300">共享账户</span>
                </label>
                <label class="flex cursor-pointer items-center">
                  <input
                    v-model="form.accountType"
                    class="mr-2 text-blue-600 focus:ring-blue-500 dark:border-gray-600 dark:bg-gray-700"
                    type="radio"
                    value="dedicated"
                  />
                  <span class="text-sm text-gray-700 dark:text-gray-300">专属账户</span>
                </label>
                <label class="flex cursor-pointer items-center">
                  <input
                    v-model="form.accountType"
                    class="mr-2 text-blue-600 focus:ring-blue-500 dark:border-gray-600 dark:bg-gray-700"
                    type="radio"
                    value="group"
                  />
                  <span class="text-sm text-gray-700 dark:text-gray-300">分组调度</span>
                </label>
              </div>
              <p class="mt-2 text-xs text-gray-500 dark:text-gray-400">
                共享账户：供所有API Key使用；专属账户：仅供特定API
                Key使用；分组调度：加入分组供分组内调度
              </p>
            </div>

            <!-- 分组选择器 -->
            <div v-if="form.accountType === 'group'">
              <label class="mb-3 block text-sm font-semibold text-gray-700 dark:text-gray-300"
                >选择分组 *</label
              >
              <div class="flex gap-2">
                <div class="flex-1">
                  <!-- 多选分组界面 -->
                  <div
                    class="max-h-48 space-y-2 overflow-y-auto rounded-md border p-3 dark:border-gray-600 dark:bg-gray-700"
                  >
                    <div
                      v-if="filteredGroups.length === 0"
                      class="text-sm text-gray-500 dark:text-gray-400"
                    >
                      暂无可用分组
                    </div>
                    <label
                      v-for="group in filteredGroups"
                      :key="group.id"
                      class="flex cursor-pointer items-center gap-2 rounded-md p-2 hover:bg-gray-50 dark:hover:bg-gray-600"
                    >
                      <input
                        v-model="form.groupIds"
                        class="rounded border-gray-300 text-blue-600 focus:ring-blue-500 dark:border-gray-600 dark:bg-gray-700"
                        type="checkbox"
                        :value="group.id"
                      />
                      <span class="text-sm text-gray-700 dark:text-gray-200">
                        {{ group.name }} ({{ group.memberCount || 0 }} 个成员)
                      </span>
                    </label>
                    <!-- 新建分组选项 -->
                    <div class="border-t pt-2 dark:border-gray-600">
                      <button
                        class="flex items-center gap-2 text-sm text-blue-600 hover:text-blue-800 dark:text-blue-400 dark:hover:text-blue-300"
                        type="button"
                        @click="handleNewGroup"
                      >
                        <i class="fas fa-plus" />
                        新建分组
                      </button>
                    </div>
                  </div>
                </div>
                <button
                  class="rounded-md border border-gray-300 bg-white px-3 py-2 text-sm font-medium text-gray-700 hover:bg-gray-50 focus:outline-none focus:ring-2 focus:ring-blue-500 focus:ring-offset-2 dark:border-gray-600 dark:bg-gray-700 dark:text-gray-200 dark:hover:bg-gray-600"
                  type="button"
                  @click="refreshGroups"
                >
                  <i class="fas fa-sync-alt" :class="{ 'animate-spin': loadingGroups }" />
                </button>
              </div>
            </div>

            <!-- Gemini 项目 ID 字段 -->
            <div v-if="form.platform === 'gemini'">
              <label class="mb-3 block text-sm font-semibold text-gray-700 dark:text-gray-300"
                >项目 ID (可选)</label
              >
              <input
                v-model="form.projectId"
                class="form-input w-full border-gray-300 dark:border-gray-600 dark:bg-gray-700 dark:text-gray-200 dark:placeholder-gray-400"
                placeholder="例如：verdant-wares-464411-k9"
                type="text"
              />
              <div class="mt-2 rounded-lg border border-yellow-200 bg-yellow-50 p-3">
                <div class="flex items-start gap-2">
                  <i class="fas fa-info-circle mt-0.5 text-yellow-600" />
                  <div class="text-xs text-yellow-700">
                    <p class="mb-1 font-medium">Google Cloud/Workspace 账号需要提供项目 ID</p>
                    <p>
                      某些 Google 账号（特别是绑定了 Google Cloud 的账号）会被识别为 Workspace
                      账号，需要提供额外的项目 ID。
                    </p>
                    <div class="mt-2 rounded border border-yellow-300 bg-white p-2">
                      <p class="mb-1 font-medium">如何获取项目 ID：</p>
                      <ol class="ml-2 list-inside list-decimal space-y-1">
                        <li>
                          访问
                          <a
                            class="font-medium text-blue-600 hover:underline"
                            href="https://console.cloud.google.com/welcome"
                            target="_blank"
                            >Google Cloud Console</a
                          >
                        </li>
                        <li>
                          复制<span class="font-semibold text-red-600">项目 ID（Project ID）</span
                          >，通常是字符串格式
                        </li>
                        <li class="text-red-600">
                          ⚠️ 注意：要复制项目 ID（Project ID），不要复制项目编号（Project Number）！
                        </li>
                      </ol>
                    </div>
                    <p class="mt-2">
                      <strong>提示：</strong>如果您的账号是普通个人账号（未绑定 Google
                      Cloud），请留空此字段。
                    </p>
                  </div>
                </div>
              </div>
            </div>

            <!-- Bedrock 特定字段 -->
            <div v-if="form.platform === 'bedrock' && !isEdit" class="space-y-4">
              <div>
                <label class="mb-3 block text-sm font-semibold text-gray-700 dark:text-gray-300"
                  >AWS 访问密钥 ID *</label
                >
                <input
                  v-model="form.accessKeyId"
                  class="form-input w-full border-gray-300 dark:border-gray-600 dark:bg-gray-700 dark:text-gray-200 dark:placeholder-gray-400"
                  :class="{ 'border-red-500': errors.accessKeyId }"
                  placeholder="请输入 AWS Access Key ID"
                  required
                  type="text"
                />
                <p v-if="errors.accessKeyId" class="mt-1 text-xs text-red-500">
                  {{ errors.accessKeyId }}
                </p>
              </div>

              <div>
                <label class="mb-3 block text-sm font-semibold text-gray-700 dark:text-gray-300"
                  >AWS 秘密访问密钥 *</label
                >
                <input
                  v-model="form.secretAccessKey"
                  class="form-input w-full border-gray-300 dark:border-gray-600 dark:bg-gray-700 dark:text-gray-200 dark:placeholder-gray-400"
                  :class="{ 'border-red-500': errors.secretAccessKey }"
                  placeholder="请输入 AWS Secret Access Key"
                  required
                  type="password"
                />
                <p v-if="errors.secretAccessKey" class="mt-1 text-xs text-red-500">
                  {{ errors.secretAccessKey }}
                </p>
              </div>

              <div>
                <label class="mb-3 block text-sm font-semibold text-gray-700 dark:text-gray-300"
                  >AWS 区域 *</label
                >
                <input
                  v-model="form.region"
                  class="form-input w-full border-gray-300 dark:border-gray-600 dark:bg-gray-700 dark:text-gray-200 dark:placeholder-gray-400"
                  :class="{ 'border-red-500': errors.region }"
                  placeholder="例如：us-east-1"
                  required
                  type="text"
                />
                <p v-if="errors.region" class="mt-1 text-xs text-red-500">
                  {{ errors.region }}
                </p>
                <div class="mt-2 rounded-lg border border-blue-200 bg-blue-50 p-3">
                  <div class="flex items-start gap-2">
                    <i class="fas fa-info-circle mt-0.5 text-blue-600" />
                    <div class="text-xs text-blue-700">
                      <p class="mb-1 font-medium">常用 AWS 区域参考：</p>
                      <div class="grid grid-cols-2 gap-1 text-xs">
                        <span>• us-east-1 (美国东部)</span>
                        <span>• us-west-2 (美国西部)</span>
                        <span>• eu-west-1 (欧洲爱尔兰)</span>
                        <span>• ap-southeast-1 (新加坡)</span>
                        <span>• ap-northeast-1 (东京)</span>
                        <span>• eu-central-1 (法兰克福)</span>
                      </div>
                      <p class="mt-2 text-blue-600">💡 请输入完整的区域代码，如 us-east-1</p>
                    </div>
                  </div>
                </div>
              </div>

              <div>
                <label class="mb-3 block text-sm font-semibold text-gray-700 dark:text-gray-300"
                  >会话令牌 (可选)</label
                >
                <input
                  v-model="form.sessionToken"
                  class="form-input w-full border-gray-300 dark:border-gray-600 dark:bg-gray-700 dark:text-gray-200 dark:placeholder-gray-400"
                  placeholder="如果使用临时凭证，请输入会话令牌"
                  type="password"
                />
                <p class="mt-1 text-xs text-gray-500 dark:text-gray-400">
                  仅在使用临时 AWS 凭证时需要填写
                </p>
              </div>

              <div>
                <label class="mb-3 block text-sm font-semibold text-gray-700 dark:text-gray-300"
                  >默认主模型 (可选)</label
                >
                <input
                  v-model="form.defaultModel"
                  class="form-input w-full border-gray-300 dark:border-gray-600 dark:bg-gray-700 dark:text-gray-200 dark:placeholder-gray-400"
                  placeholder="例如：us.anthropic.claude-sonnet-4-20250514-v1:0"
                  type="text"
                />
                <p class="mt-1 text-xs text-gray-500 dark:text-gray-400">
                  留空将使用系统默认模型。支持 inference profile ID 或 ARN
                </p>
                <div class="mt-2 rounded-lg border border-amber-200 bg-amber-50 p-3">
                  <div class="flex items-start gap-2">
                    <i class="fas fa-info-circle mt-0.5 text-amber-600" />
                    <div class="text-xs text-amber-700">
                      <p class="mb-1 font-medium">Bedrock 模型配置说明：</p>
                      <ul class="list-inside list-disc space-y-1 text-xs">
                        <li>支持 Inference Profile ID（推荐）</li>
                        <li>支持 Application Inference Profile ARN</li>
                        <li>常用模型：us.anthropic.claude-sonnet-4-20250514-v1:0</li>
                        <li>留空将使用系统配置的默认模型</li>
                      </ul>
                    </div>
                  </div>
                </div>
              </div>

              <div>
                <label class="mb-3 block text-sm font-semibold text-gray-700 dark:text-gray-300"
                  >小快速模型 (可选)</label
                >
                <input
                  v-model="form.smallFastModel"
                  class="form-input w-full border-gray-300 dark:border-gray-600 dark:bg-gray-700 dark:text-gray-200 dark:placeholder-gray-400"
                  placeholder="例如：us.anthropic.claude-3-5-haiku-20241022-v1:0"
                  type="text"
                />
                <p class="mt-1 text-xs text-gray-500 dark:text-gray-400">
                  用于快速响应的轻量级模型，留空将使用系统默认
                </p>
              </div>
            </div>

            <!-- Azure OpenAI 特定字段 -->
            <div v-if="form.platform === 'azure_openai' && !isEdit" class="space-y-4">
              <div>
                <label class="mb-3 block text-sm font-semibold text-gray-700 dark:text-gray-300"
                  >Azure Endpoint *</label
                >
                <input
                  v-model="form.azureEndpoint"
                  class="form-input w-full border-gray-300 dark:border-gray-600 dark:bg-gray-700 dark:text-gray-200 dark:placeholder-gray-400"
                  :class="{ 'border-red-500': errors.azureEndpoint }"
                  placeholder="https://your-resource.openai.azure.com"
                  required
                  type="url"
                />
                <p v-if="errors.azureEndpoint" class="mt-1 text-xs text-red-500">
                  {{ errors.azureEndpoint }}
                </p>
                <p class="mt-1 text-xs text-gray-500 dark:text-gray-400">
                  Azure OpenAI 资源的终结点 URL，格式：https://your-resource.openai.azure.com
                </p>
              </div>

              <div>
                <label class="mb-3 block text-sm font-semibold text-gray-700 dark:text-gray-300"
                  >API 版本</label
                >
                <input
                  v-model="form.apiVersion"
                  class="form-input w-full border-gray-300 dark:border-gray-600 dark:bg-gray-700 dark:text-gray-200 dark:placeholder-gray-400"
                  placeholder="2024-02-01"
                  type="text"
                />
                <p class="mt-1 text-xs text-gray-500 dark:text-gray-400">
                  Azure OpenAI API 版本，默认使用最新稳定版本 2024-02-01
                </p>
              </div>

              <div>
                <label class="mb-3 block text-sm font-semibold text-gray-700 dark:text-gray-300"
                  >部署名称 *</label
                >
                <input
                  v-model="form.deploymentName"
                  class="form-input w-full border-gray-300 dark:border-gray-600 dark:bg-gray-700 dark:text-gray-200 dark:placeholder-gray-400"
                  :class="{ 'border-red-500': errors.deploymentName }"
                  placeholder="gpt-4"
                  required
                  type="text"
                />
                <p v-if="errors.deploymentName" class="mt-1 text-xs text-red-500">
                  {{ errors.deploymentName }}
                </p>
                <p class="mt-1 text-xs text-gray-500 dark:text-gray-400">
                  在 Azure OpenAI Studio 中创建的部署名称
                </p>
              </div>

              <div>
                <label class="mb-3 block text-sm font-semibold text-gray-700 dark:text-gray-300"
                  >API Key *</label
                >
                <input
                  v-model="form.apiKey"
                  class="form-input w-full border-gray-300 dark:border-gray-600 dark:bg-gray-700 dark:text-gray-200 dark:placeholder-gray-400"
                  :class="{ 'border-red-500': errors.apiKey }"
                  placeholder="请输入 Azure OpenAI API Key"
                  required
                  type="password"
                />
                <p v-if="errors.apiKey" class="mt-1 text-xs text-red-500">
                  {{ errors.apiKey }}
                </p>
                <p class="mt-1 text-xs text-gray-500 dark:text-gray-400">
                  从 Azure 门户获取的 API 密钥
                </p>
              </div>

              <div>
                <label class="mb-3 block text-sm font-semibold text-gray-700 dark:text-gray-300"
                  >支持的模型</label
                >
                <div class="flex flex-wrap gap-2">
                  <label
                    v-for="model in [
                      'gpt-4',
                      'gpt-4-turbo',
                      'gpt-4o',
                      'gpt-4o-mini',
                      'gpt-5',
                      'gpt-5-mini',
                      'gpt-35-turbo',
                      'gpt-35-turbo-16k',
                      'codex-mini'
                    ]"
                    :key="model"
                    class="flex cursor-pointer items-center"
                  >
                    <input
                      v-model="form.supportedModels"
                      class="mr-2 text-blue-600 focus:ring-blue-500 dark:border-gray-600 dark:bg-gray-700"
                      type="checkbox"
                      :value="model"
                    />
                    <span class="text-sm text-gray-700 dark:text-gray-300">{{ model }}</span>
                  </label>
                </div>
                <p class="mt-1 text-xs text-gray-500 dark:text-gray-400">
                  选择此部署支持的模型类型
                </p>
              </div>
            </div>

            <div v-if="form.platform === 'bedrock' && !isEdit">
              <div>
                <label class="mb-3 block text-sm font-semibold text-gray-700 dark:text-gray-300"
                  >限流机制</label
                >
                <div class="mb-3">
                  <label class="inline-flex cursor-pointer items-center">
                    <input
                      v-model="form.enableRateLimit"
                      class="mr-2 rounded border-gray-300 text-blue-600 focus:border-blue-500 focus:ring focus:ring-blue-200 dark:border-gray-600 dark:bg-gray-700"
                      type="checkbox"
                    />
                    <span class="text-sm text-gray-700 dark:text-gray-300">启用限流机制</span>
                  </label>
                  <p class="mt-1 text-xs text-gray-500 dark:text-gray-400">
                    启用后，当账号返回429错误时将暂停调度一段时间
                  </p>
                </div>

                <div v-if="form.enableRateLimit">
                  <label class="mb-3 block text-sm font-semibold text-gray-700 dark:text-gray-300"
                    >限流时间 (分钟)</label
                  >
                  <input
                    v-model.number="form.rateLimitDuration"
                    class="form-input w-full border-gray-300 dark:border-gray-600 dark:bg-gray-700 dark:text-gray-200 dark:placeholder-gray-400"
                    min="1"
                    placeholder="默认60分钟"
                    type="number"
                  />
                  <p class="mt-1 text-xs text-gray-500 dark:text-gray-400">
                    账号被限流后暂停调度的时间（分钟）
                  </p>
                </div>
              </div>
            </div>

            <!-- Claude Console 特定字段 -->
            <div v-if="form.platform === 'claude-console' && !isEdit" class="space-y-4">
              <div>
                <label class="mb-3 block text-sm font-semibold text-gray-700 dark:text-gray-300"
                  >API URL *</label
                >
                <input
                  v-model="form.apiUrl"
                  class="form-input w-full border-gray-300 dark:border-gray-600 dark:bg-gray-700 dark:text-gray-200 dark:placeholder-gray-400"
                  :class="{ 'border-red-500': errors.apiUrl }"
                  placeholder="例如：https://api.example.com"
                  required
                  type="text"
                />
                <p v-if="errors.apiUrl" class="mt-1 text-xs text-red-500">
                  {{ errors.apiUrl }}
                </p>
              </div>

              <div>
                <label class="mb-3 block text-sm font-semibold text-gray-700 dark:text-gray-300"
                  >API Key *</label
                >
                <input
                  v-model="form.apiKey"
                  class="form-input w-full border-gray-300 dark:border-gray-600 dark:bg-gray-700 dark:text-gray-200 dark:placeholder-gray-400"
                  :class="{ 'border-red-500': errors.apiKey }"
                  placeholder="请输入API Key"
                  required
                  type="password"
                />
                <p v-if="errors.apiKey" class="mt-1 text-xs text-red-500">
                  {{ errors.apiKey }}
                </p>
              </div>

              <!-- 额度管理字段 -->
              <div class="grid grid-cols-2 gap-4">
                <div>
                  <label class="mb-3 block text-sm font-semibold text-gray-700 dark:text-gray-300">
                    每日额度限制 ($)
                  </label>
                  <input
                    v-model.number="form.dailyQuota"
                    class="form-input w-full border-gray-300 dark:border-gray-600 dark:bg-gray-700 dark:text-gray-200"
                    min="0"
                    placeholder="0 表示不限制"
                    step="0.01"
                    type="number"
                  />
                  <p class="mt-1 text-xs text-gray-500 dark:text-gray-400">
                    设置每日使用额度，0 表示不限制
                  </p>
                </div>

                <div>
                  <label class="mb-3 block text-sm font-semibold text-gray-700 dark:text-gray-300">
                    额度重置时间
                  </label>
                  <input
                    v-model="form.quotaResetTime"
                    class="form-input w-full border-gray-300 dark:border-gray-600 dark:bg-gray-700 dark:text-gray-200"
                    placeholder="00:00"
                    type="time"
                  />
                  <p class="mt-1 text-xs text-gray-500 dark:text-gray-400">
                    每日自动重置额度的时间
                  </p>
                </div>
              </div>

              <div>
                <label class="mb-3 block text-sm font-semibold text-gray-700 dark:text-gray-300"
                  >模型映射表 (可选)</label
                >
                <div class="mb-3 rounded-lg bg-blue-50 p-3 dark:bg-blue-900/30">
                  <p class="text-xs text-blue-700 dark:text-blue-400">
                    <i class="fas fa-info-circle mr-1" />
                    留空表示支持所有模型且不修改请求。配置映射后，左侧模型会被识别为支持的模型，右侧是实际发送的模型。
                  </p>
                </div>

                <!-- 模型映射表 -->
                <div class="mb-3 space-y-2">
                  <div
                    v-for="(mapping, index) in modelMappings"
                    :key="index"
                    class="flex items-center gap-2"
                  >
                    <input
                      v-model="mapping.from"
                      class="form-input flex-1 border-gray-300 dark:border-gray-600 dark:bg-gray-700 dark:text-gray-200 dark:placeholder-gray-400"
                      placeholder="原始模型名称"
                      type="text"
                    />
                    <i class="fas fa-arrow-right text-gray-400 dark:text-gray-500" />
                    <input
                      v-model="mapping.to"
                      class="form-input flex-1 border-gray-300 dark:border-gray-600 dark:bg-gray-700 dark:text-gray-200 dark:placeholder-gray-400"
                      placeholder="映射后的模型名称"
                      type="text"
                    />
                    <button
                      class="rounded-lg p-2 text-red-500 transition-colors hover:bg-red-50 dark:hover:bg-red-900/20"
                      type="button"
                      @click="removeModelMapping(index)"
                    >
                      <i class="fas fa-trash" />
                    </button>
                  </div>
                </div>

                <!-- 添加映射按钮 -->
                <button
                  class="w-full rounded-lg border-2 border-dashed border-gray-300 px-4 py-2 text-gray-600 transition-colors hover:border-gray-400 hover:text-gray-700 dark:border-gray-600 dark:text-gray-400 dark:hover:border-gray-500 dark:hover:text-gray-300"
                  type="button"
                  @click="addModelMapping"
                >
                  <i class="fas fa-plus mr-2" />
                  添加模型映射
                </button>

                <!-- 快捷添加按钮 -->
                <div class="mt-3 flex flex-wrap gap-2">
                  <button
                    class="rounded-lg bg-blue-100 px-3 py-1 text-xs text-blue-700 transition-colors hover:bg-blue-200 dark:bg-blue-900/30 dark:text-blue-400 dark:hover:bg-blue-900/50"
                    type="button"
                    @click="
                      addPresetMapping('claude-sonnet-4-20250514', 'claude-sonnet-4-20250514')
                    "
                  >
                    + Sonnet 4
                  </button>
                  <button
                    class="rounded-lg bg-purple-100 px-3 py-1 text-xs text-purple-700 transition-colors hover:bg-purple-200 dark:bg-purple-900/30 dark:text-purple-400 dark:hover:bg-purple-900/50"
                    type="button"
                    @click="
                      addPresetMapping('claude-opus-4-1-20250805', 'claude-opus-4-1-20250805')
                    "
                  >
                    + Opus 4.1
                  </button>
                  <button
                    class="rounded-lg bg-green-100 px-3 py-1 text-xs text-green-700 transition-colors hover:bg-green-200 dark:bg-green-900/30 dark:text-green-400 dark:hover:bg-green-900/50"
                    type="button"
                    @click="
                      addPresetMapping('claude-3-5-haiku-20241022', 'claude-3-5-haiku-20241022')
                    "
                  >
                    + Haiku 3.5
                  </button>
                  <button
                    class="rounded-lg bg-orange-100 px-3 py-1 text-xs text-orange-700 transition-colors hover:bg-orange-200 dark:bg-orange-900/30 dark:text-orange-400 dark:hover:bg-orange-900/50"
                    type="button"
                    @click="
                      addPresetMapping('claude-opus-4-1-20250805', 'claude-sonnet-4-20250514')
                    "
                  >
                    + Opus 4.1 → Sonnet 4
                  </button>
                </div>
                <p class="mt-1 text-xs text-gray-500 dark:text-gray-400">
                  留空表示支持所有模型。如果指定模型，请求中的模型不在列表内将不会调度到此账号
                </p>
              </div>

              <div>
                <label class="mb-3 block text-sm font-semibold text-gray-700 dark:text-gray-300"
                  >自定义 User-Agent (可选)</label
                >
                <input
                  v-model="form.userAgent"
                  class="form-input w-full border-gray-300 dark:border-gray-600 dark:bg-gray-700 dark:text-gray-200 dark:placeholder-gray-400"
                  placeholder="留空则透传客户端 User-Agent"
                  type="text"
                />
                <p class="mt-1 text-xs text-gray-500 dark:text-gray-400">
                  留空时将自动使用客户端的 User-Agent，仅在需要固定特定 UA 时填写
                </p>
              </div>

              <div>
                <label class="mb-3 block text-sm font-semibold text-gray-700 dark:text-gray-300"
                  >限流机制</label
                >
                <div class="mb-3">
                  <label class="inline-flex cursor-pointer items-center">
                    <input
                      v-model="form.enableRateLimit"
                      class="mr-2 rounded border-gray-300 text-blue-600 focus:border-blue-500 focus:ring focus:ring-blue-200 dark:border-gray-600 dark:bg-gray-700"
                      type="checkbox"
                    />
                    <span class="text-sm text-gray-700 dark:text-gray-300">启用限流机制</span>
                  </label>
                  <p class="mt-1 text-xs text-gray-500 dark:text-gray-400">
                    启用后，当账号返回429错误时将暂停调度一段时间
                  </p>
                </div>

                <div v-if="form.enableRateLimit">
                  <label class="mb-3 block text-sm font-semibold text-gray-700 dark:text-gray-300"
                    >限流时间 (分钟)</label
                  >
                  <input
                    v-model.number="form.rateLimitDuration"
                    class="form-input w-full border-gray-300 dark:border-gray-600 dark:bg-gray-700 dark:text-gray-200 dark:placeholder-gray-400"
                    min="1"
                    placeholder="默认60分钟"
                    type="number"
                  />
                  <p class="mt-1 text-xs text-gray-500 dark:text-gray-400">
                    账号被限流后暂停调度的时间（分钟）
                  </p>
                </div>
              </div>
            </div>

            <!-- OpenAI-Responses 特定字段 -->
            <div v-if="form.platform === 'openai-responses' && !isEdit" class="space-y-4">
              <div>
                <label class="mb-3 block text-sm font-semibold text-gray-700 dark:text-gray-300"
                  >API 基础地址 *</label
                >
                <input
                  v-model="form.baseApi"
                  class="form-input w-full border-gray-300 dark:border-gray-600 dark:bg-gray-700 dark:text-gray-200 dark:placeholder-gray-400"
                  placeholder="https://api.example.com/v1"
                  required
                  type="url"
                />
                <p class="mt-1 text-xs text-gray-500 dark:text-gray-400">
                  第三方 OpenAI 兼容 API 的基础地址，不要包含具体路径
                </p>
              </div>

              <div>
                <label class="mb-3 block text-sm font-semibold text-gray-700 dark:text-gray-300"
                  >API 密钥 *</label
                >
                <div class="relative">
                  <input
                    v-model="form.apiKey"
                    class="form-input w-full border-gray-300 pr-10 dark:border-gray-600 dark:bg-gray-700 dark:text-gray-200 dark:placeholder-gray-400"
                    placeholder="sk-xxxxxxxxxxxx"
                    required
                    :type="showApiKey ? 'text' : 'password'"
                  />
                  <button
                    class="absolute right-3 top-1/2 -translate-y-1/2 text-gray-400 hover:text-gray-600 dark:text-gray-500 dark:hover:text-gray-400"
                    type="button"
                    @click="showApiKey = !showApiKey"
                  >
                    <i :class="showApiKey ? 'fas fa-eye-slash' : 'fas fa-eye'" />
                  </button>
                </div>
                <p class="mt-1 text-xs text-gray-500 dark:text-gray-400">
                  第三方服务提供的 API 密钥
                </p>
              </div>

              <div>
                <label class="mb-3 block text-sm font-semibold text-gray-700 dark:text-gray-300"
                  >自定义 User-Agent (可选)</label
                >
                <input
                  v-model="form.userAgent"
                  class="form-input w-full border-gray-300 dark:border-gray-600 dark:bg-gray-700 dark:text-gray-200 dark:placeholder-gray-400"
                  placeholder="留空则透传原始请求的 User-Agent"
                  type="text"
                />
                <p class="mt-1 text-xs text-gray-500 dark:text-gray-400">
                  可选项。如果设置，所有请求将使用此 User-Agent；否则透传客户端的 User-Agent
                </p>
              </div>

              <div>
                <label class="mb-3 block text-sm font-semibold text-gray-700 dark:text-gray-300"
                  >限流时长（分钟）</label
                >
                <input
                  v-model.number="form.rateLimitDuration"
                  class="form-input w-full border-gray-300 dark:border-gray-600 dark:bg-gray-700 dark:text-gray-200"
                  min="1"
                  placeholder="60"
                  type="number"
                />
                <p class="mt-1 text-xs text-gray-500 dark:text-gray-400">
                  遇到 429 错误时的限流等待时间，默认 60 分钟
                </p>
              </div>
            </div>

            <!-- Claude 订阅类型选择 -->
            <div v-if="form.platform === 'claude'">
              <label class="mb-3 block text-sm font-semibold text-gray-700 dark:text-gray-300"
                >订阅类型</label
              >
              <div class="flex gap-4">
                <label class="flex cursor-pointer items-center">
                  <input
                    v-model="form.subscriptionType"
                    class="mr-2 text-blue-600 focus:ring-blue-500 dark:border-gray-600 dark:bg-gray-700"
                    type="radio"
                    value="claude_max"
                  />
                  <span class="text-sm text-gray-700 dark:text-gray-300">Claude Max</span>
                </label>
                <label class="flex cursor-pointer items-center">
                  <input
                    v-model="form.subscriptionType"
                    class="mr-2 text-blue-600 focus:ring-blue-500 dark:border-gray-600 dark:bg-gray-700"
                    type="radio"
                    value="claude_pro"
                  />
                  <span class="text-sm text-gray-700 dark:text-gray-300">Claude Pro</span>
                </label>
              </div>
              <p class="mt-2 text-xs text-gray-500 dark:text-gray-400">
                <i class="fas fa-info-circle mr-1" />
                Pro 账号不支持 Claude Opus 4 模型
              </p>
            </div>

            <!-- Claude 5小时限制自动停止调度选项 -->
            <div v-if="form.platform === 'claude'" class="mt-4">
              <label class="flex items-start">
                <input
                  v-model="form.autoStopOnWarning"
                  class="mt-1 text-blue-600 focus:ring-blue-500 dark:border-gray-600 dark:bg-gray-700"
                  type="checkbox"
                />
                <div class="ml-3">
                  <span class="text-sm font-medium text-gray-700 dark:text-gray-300">
                    5小时使用量接近限制时自动停止调度
                  </span>
                  <p class="mt-1 text-xs text-gray-500 dark:text-gray-400">
                    当系统检测到账户接近5小时使用限制时，自动暂停调度该账户。进入新的时间窗口后会自动恢复调度。
                  </p>
                </div>
              </label>
            </div>

            <!-- Claude User-Agent 版本配置 -->
            <div v-if="form.platform === 'claude'" class="mt-4">
              <label class="flex items-start">
                <input
                  v-model="form.useUnifiedUserAgent"
                  class="mt-1 text-blue-600 focus:ring-blue-500 dark:border-gray-600 dark:bg-gray-700"
                  type="checkbox"
                />
                <div class="ml-3">
                  <span class="text-sm font-medium text-gray-700 dark:text-gray-300">
                    使用统一 Claude Code 版本
                  </span>
                  <p class="mt-1 text-xs text-gray-500 dark:text-gray-400">
                    开启后将使用从真实 Claude Code 客户端捕获的统一 User-Agent，提高兼容性
                  </p>
                  <div v-if="unifiedUserAgent" class="mt-1">
                    <div class="flex items-center justify-between">
                      <p class="text-xs text-green-600 dark:text-green-400">
                        💡 当前统一版本：{{ unifiedUserAgent }}
                      </p>
                      <button
                        class="ml-2 text-xs text-red-500 hover:text-red-700 dark:text-red-400 dark:hover:text-red-300"
                        :disabled="clearingCache"
                        type="button"
                        @click="clearUnifiedCache"
                      >
                        <i v-if="!clearingCache" class="fas fa-trash-alt mr-1"></i>
                        <div v-else class="loading-spinner mr-1"></div>
                        {{ clearingCache ? '清除中...' : '清除缓存' }}
                      </button>
                    </div>
                  </div>
                  <div v-else class="mt-1">
                    <p class="text-xs text-gray-500 dark:text-gray-400">
                      ⏳ 等待从 Claude Code 客户端捕获 User-Agent
                    </p>
                    <p class="mt-1 text-xs text-gray-400 dark:text-gray-500">
                      💡 提示：如果长时间未能捕获，请确认有 Claude Code 客户端正在使用此账户，
                      或联系开发者检查 User-Agent 格式是否发生变化
                    </p>
                  </div>
                </div>
              </label>
            </div>

            <!-- Claude 统一客户端标识配置 -->
            <div v-if="form.platform === 'claude'" class="mt-4">
              <label class="flex items-start">
                <input
                  v-model="form.useUnifiedClientId"
                  class="mt-1 text-blue-600 focus:ring-blue-500 dark:border-gray-600 dark:bg-gray-700"
                  type="checkbox"
                  @change="handleUnifiedClientIdChange"
                />
                <div class="ml-3 flex-1">
                  <span class="text-sm font-medium text-gray-700 dark:text-gray-300">
                    使用统一的客户端标识
                  </span>
                  <p class="mt-1 text-xs text-gray-500 dark:text-gray-400">
                    开启后将使用固定的客户端标识，使所有请求看起来来自同一个客户端，减少特征
                  </p>
                  <div v-if="form.useUnifiedClientId" class="mt-3">
                    <div
                      class="rounded-lg border border-gray-200 bg-gray-50 p-3 dark:border-gray-700 dark:bg-gray-800/50"
                    >
                      <div class="mb-2 flex items-center justify-between">
                        <span class="text-xs font-medium text-gray-600 dark:text-gray-400"
                          >客户端标识 ID</span
                        >
                        <button
                          class="rounded-md bg-blue-100 px-2.5 py-1 text-xs font-medium text-blue-700 transition-colors hover:bg-blue-200 dark:bg-blue-900/30 dark:text-blue-400 dark:hover:bg-blue-900/50"
                          type="button"
                          @click="regenerateClientId"
                        >
                          <i class="fas fa-sync-alt mr-1" />
                          重新生成
                        </button>
                      </div>
                      <div class="flex items-center gap-2">
                        <code
                          class="block w-full select-all break-all rounded bg-gray-100 px-3 py-2 font-mono text-xs text-gray-700 dark:bg-gray-900 dark:text-gray-300"
                        >
                          <span class="text-blue-600 dark:text-blue-400">{{
                            form.unifiedClientId.substring(0, 8)
                          }}</span
                          ><span class="text-gray-500 dark:text-gray-500">{{
                            form.unifiedClientId.substring(8, 56)
                          }}</span
                          ><span class="text-blue-600 dark:text-blue-400">{{
                            form.unifiedClientId.substring(56)
                          }}</span>
                        </code>
                      </div>
                      <p class="mt-2 text-xs text-gray-500 dark:text-gray-400">
                        <i class="fas fa-info-circle mr-1 text-blue-500" />
                        此ID将替换请求中的user_id客户端部分，保留session部分用于粘性会话
                      </p>
                    </div>
                  </div>
                </div>
              </label>
            </div>

            <!-- 所有平台的优先级设置 -->
            <div>
              <label class="mb-3 block text-sm font-semibold text-gray-700 dark:text-gray-300"
                >调度优先级 (1-100)</label
              >
              <input
                v-model.number="form.priority"
                class="form-input w-full border-gray-300 dark:border-gray-600 dark:bg-gray-700 dark:text-gray-200 dark:placeholder-gray-400"
                max="100"
                min="1"
                placeholder="数字越小优先级越高，默认50"
                type="number"
              />
              <p class="mt-1 text-xs text-gray-500 dark:text-gray-400">
                数字越小优先级越高，建议范围：1-100
              </p>
            </div>

            <!-- 手动输入 Token 字段 -->
            <div
              v-if="
                form.addType === 'manual' &&
                form.platform !== 'claude-console' &&
                form.platform !== 'bedrock' &&
                form.platform !== 'azure_openai' &&
                form.platform !== 'openai-responses'
              "
              class="space-y-4 rounded-lg border border-blue-200 bg-blue-50 p-4"
            >
              <div class="mb-4 flex items-start gap-3">
                <div
                  class="mt-1 flex h-8 w-8 flex-shrink-0 items-center justify-center rounded-lg bg-blue-500"
                >
                  <i class="fas fa-info text-sm text-white" />
                </div>
                <div>
                  <h5 class="mb-2 font-semibold text-blue-900 dark:text-blue-300">
                    手动输入 Token
                  </h5>
                  <p
                    v-if="form.platform === 'claude'"
                    class="mb-2 text-sm text-blue-800 dark:text-blue-300"
                  >
                    请输入有效的 Claude Access Token。如果您有 Refresh
                    Token，建议也一并填写以支持自动刷新。
                  </p>
                  <p
                    v-else-if="form.platform === 'gemini'"
                    class="mb-2 text-sm text-blue-800 dark:text-blue-300"
                  >
                    请输入有效的 Gemini Access Token。如果您有 Refresh
                    Token，建议也一并填写以支持自动刷新。
                  </p>
                  <p
                    v-else-if="form.platform === 'openai'"
                    class="mb-2 text-sm text-blue-800 dark:text-blue-300"
                  >
                    请输入有效的 OpenAI Access Token。如果您有 Refresh
                    Token，建议也一并填写以支持自动刷新。
                  </p>
                  <div
                    class="mb-2 mt-2 rounded-lg border border-blue-300 bg-white/80 p-3 dark:border-blue-600 dark:bg-gray-800/80"
                  >
                    <p class="mb-1 text-sm font-medium text-blue-900 dark:text-blue-300">
                      <i class="fas fa-folder-open mr-1" />
                      获取 Access Token 的方法：
                    </p>
                    <p
                      v-if="form.platform === 'claude'"
                      class="text-xs text-blue-800 dark:text-blue-300"
                    >
                      请从已登录 Claude Code 的机器上获取
                      <code class="rounded bg-blue-100 px-1 py-0.5 font-mono dark:bg-blue-900/50"
                        >~/.claude/.credentials.json</code
                      >
                      文件中的凭证， 请勿使用 Claude 官网 API Keys 页面的密钥。
                    </p>
                    <p
                      v-else-if="form.platform === 'gemini'"
                      class="text-xs text-blue-800 dark:text-blue-300"
                    >
                      请从已登录 Gemini CLI 的机器上获取
                      <code class="rounded bg-blue-100 px-1 py-0.5 font-mono dark:bg-blue-900/50"
                        >~/.config/gemini/credentials.json</code
                      >
                      文件中的凭证。
                    </p>
                    <p
                      v-else-if="form.platform === 'openai'"
                      class="text-xs text-blue-800 dark:text-blue-300"
                    >
                      请从已登录 OpenAI 账户的机器上获取认证凭证， 或通过 OAuth 授权流程获取 Access
                      Token。
                    </p>
                  </div>
                  <p class="text-xs text-blue-600 dark:text-blue-400">
                    💡 如果未填写 Refresh Token，Token 过期后需要手动更新。
                  </p>
                </div>
              </div>

              <div v-if="form.platform === 'openai'">
                <label class="mb-3 block text-sm font-semibold text-gray-700 dark:text-gray-300"
                  >Access Token (可选)</label
                >
                <textarea
                  v-model="form.accessToken"
                  class="form-input w-full resize-none border-gray-300 font-mono text-xs dark:border-gray-600 dark:bg-gray-700 dark:text-gray-200 dark:placeholder-gray-400"
                  placeholder="可选：如果不填写，系统会自动通过 Refresh Token 获取..."
                  rows="4"
                />
                <p class="mt-2 text-xs text-gray-500 dark:text-gray-400">
                  <i class="fas fa-info-circle mr-1" />
                  Access Token 可选填。如果不提供，系统会通过 Refresh Token 自动获取。
                </p>
              </div>

              <div v-else>
                <label class="mb-3 block text-sm font-semibold text-gray-700 dark:text-gray-300"
                  >Access Token *</label
                >
                <textarea
                  v-model="form.accessToken"
                  class="form-input w-full resize-none border-gray-300 font-mono text-xs dark:border-gray-600 dark:bg-gray-700 dark:text-gray-200 dark:placeholder-gray-400"
                  :class="{ 'border-red-500': errors.accessToken }"
                  placeholder="请输入 Access Token..."
                  required
                  rows="4"
                />
                <p v-if="errors.accessToken" class="mt-1 text-xs text-red-500">
                  {{ errors.accessToken }}
                </p>
              </div>

              <div v-if="form.platform === 'openai'">
                <label class="mb-3 block text-sm font-semibold text-gray-700 dark:text-gray-300"
                  >Refresh Token *</label
                >
                <textarea
                  v-model="form.refreshToken"
                  class="form-input w-full resize-none border-gray-300 font-mono text-xs dark:border-gray-600 dark:bg-gray-700 dark:text-gray-200 dark:placeholder-gray-400"
                  :class="{ 'border-red-500': errors.refreshToken }"
                  placeholder="请输入 Refresh Token（必填）..."
                  required
                  rows="4"
                />
                <p v-if="errors.refreshToken" class="mt-1 text-xs text-red-500">
                  {{ errors.refreshToken }}
                </p>
                <p class="mt-2 text-xs text-gray-500 dark:text-gray-400">
                  <i class="fas fa-info-circle mr-1" />
                  系统将使用 Refresh Token 自动获取 Access Token 和用户信息
                </p>
              </div>

              <div v-else>
                <label class="mb-3 block text-sm font-semibold text-gray-700 dark:text-gray-300"
                  >Refresh Token (可选)</label
                >
                <textarea
                  v-model="form.refreshToken"
                  class="form-input w-full resize-none border-gray-300 font-mono text-xs dark:border-gray-600 dark:bg-gray-700 dark:text-gray-200 dark:placeholder-gray-400"
                  placeholder="请输入 Refresh Token..."
                  rows="4"
                />
              </div>
            </div>

            <!-- 代理设置 -->
            <ProxyConfig v-model="form.proxy" />

            <div class="flex gap-3 pt-4">
              <button
                class="flex-1 rounded-xl bg-gray-100 px-6 py-3 font-semibold text-gray-700 transition-colors hover:bg-gray-200 dark:bg-gray-800 dark:text-gray-300 dark:hover:bg-gray-700"
                type="button"
                @click="$emit('close')"
              >
                取消
              </button>
              <button
                v-if="
                  (form.addType === 'oauth' || form.addType === 'setup-token') &&
                  form.platform !== 'claude-console' &&
                  form.platform !== 'bedrock' &&
                  form.platform !== 'azure_openai' &&
                  form.platform !== 'openai-responses'
                "
                class="btn btn-primary flex-1 px-6 py-3 font-semibold"
                :disabled="loading"
                type="button"
                @click="nextStep"
              >
                下一步
              </button>
              <button
                v-else
                class="btn btn-primary flex-1 px-6 py-3 font-semibold"
                :disabled="loading"
                type="button"
                @click="createAccount"
              >
                <div v-if="loading" class="loading-spinner mr-2" />
                {{ loading ? '创建中...' : '创建' }}
              </button>
            </div>
          </div>
        </div>

        <!-- 步骤2: OAuth授权 -->
        <OAuthFlow
          v-if="oauthStep === 2 && form.addType === 'oauth'"
          :platform="form.platform"
          :proxy="form.proxy"
          @back="oauthStep = 1"
          @success="handleOAuthSuccess"
        />

        <!-- 步骤2: Setup Token授权 -->
        <div v-if="oauthStep === 2 && form.addType === 'setup-token'" class="space-y-6">
          <!-- Claude Setup Token流程 -->
          <div v-if="form.platform === 'claude'">
            <div
              class="rounded-lg border border-blue-200 bg-blue-50 p-6 dark:border-blue-700 dark:bg-blue-900/30"
            >
              <div class="flex items-start gap-4">
                <div
                  class="flex h-10 w-10 flex-shrink-0 items-center justify-center rounded-lg bg-blue-500"
                >
                  <i class="fas fa-key text-white" />
                </div>
                <div class="flex-1">
                  <h4 class="mb-3 font-semibold text-blue-900 dark:text-blue-200">
                    Claude Setup Token 授权
                  </h4>
                  <p class="mb-4 text-sm text-blue-800 dark:text-blue-300">
                    请按照以下步骤通过 Setup Token 完成 Claude 账户的授权：
                  </p>

                  <div class="space-y-4">
                    <!-- 步骤1: 生成授权链接 -->
                    <div
                      class="rounded-lg border border-blue-300 bg-white/80 p-4 dark:border-blue-600 dark:bg-gray-800/80"
                    >
                      <div class="flex items-start gap-3">
                        <div
                          class="flex h-6 w-6 flex-shrink-0 items-center justify-center rounded-full bg-blue-600 text-xs font-bold text-white"
                        >
                          1
                        </div>
                        <div class="flex-1">
                          <p class="mb-2 font-medium text-blue-900 dark:text-blue-200">
                            点击下方按钮生成授权链接
                          </p>
                          <button
                            v-if="!setupTokenAuthUrl"
                            class="btn btn-primary px-4 py-2 text-sm"
                            :disabled="setupTokenLoading"
                            @click="generateSetupTokenAuthUrl"
                          >
                            <i v-if="!setupTokenLoading" class="fas fa-link mr-2" />
                            <div v-else class="loading-spinner mr-2" />
                            {{ setupTokenLoading ? '生成中...' : '生成 Setup Token 授权链接' }}
                          </button>
                          <div v-else class="space-y-3">
                            <div class="flex items-center gap-2">
                              <input
                                class="form-input flex-1 bg-gray-50 font-mono text-xs dark:bg-gray-700"
                                readonly
                                type="text"
                                :value="setupTokenAuthUrl"
                              />
                              <button
                                class="rounded-lg bg-gray-100 px-3 py-2 transition-colors hover:bg-gray-200 dark:bg-gray-700 dark:hover:bg-gray-600"
                                title="复制链接"
                                @click="copySetupTokenAuthUrl"
                              >
                                <i
                                  :class="
                                    setupTokenCopied ? 'fas fa-check text-green-500' : 'fas fa-copy'
                                  "
                                />
                              </button>
                            </div>
                            <button
                              class="text-xs text-blue-600 hover:text-blue-700"
                              @click="regenerateSetupTokenAuthUrl"
                            >
                              <i class="fas fa-sync-alt mr-1" />重新生成
                            </button>
                          </div>
                        </div>
                      </div>
                    </div>

                    <!-- 步骤2: 访问链接并授权 -->
                    <div
                      class="rounded-lg border border-blue-300 bg-white/80 p-4 dark:border-blue-600 dark:bg-gray-800/80"
                    >
                      <div class="flex items-start gap-3">
                        <div
                          class="flex h-6 w-6 flex-shrink-0 items-center justify-center rounded-full bg-blue-600 text-xs font-bold text-white"
                        >
                          2
                        </div>
                        <div class="flex-1">
                          <p class="mb-2 font-medium text-blue-900 dark:text-blue-200">
                            在浏览器中打开链接并完成授权
                          </p>
                          <p class="mb-2 text-sm text-blue-700 dark:text-blue-300">
                            请在新标签页中打开授权链接，登录您的 Claude 账户并授权 Claude Code。
                          </p>
                          <div
                            class="rounded border border-yellow-300 bg-yellow-50 p-3 dark:border-yellow-700 dark:bg-yellow-900/30"
                          >
                            <p class="text-xs text-yellow-800 dark:text-yellow-300">
                              <i class="fas fa-exclamation-triangle mr-1" />
                              <strong>注意：</strong
                              >如果您设置了代理，请确保浏览器也使用相同的代理访问授权页面。
                            </p>
                          </div>
                        </div>
                      </div>
                    </div>

                    <!-- 步骤3: 输入授权码 -->
                    <div
                      class="rounded-lg border border-blue-300 bg-white/80 p-4 dark:border-blue-600 dark:bg-gray-800/80"
                    >
                      <div class="flex items-start gap-3">
                        <div
                          class="flex h-6 w-6 flex-shrink-0 items-center justify-center rounded-full bg-blue-600 text-xs font-bold text-white"
                        >
                          3
                        </div>
                        <div class="flex-1">
                          <p class="mb-2 font-medium text-blue-900 dark:text-blue-200">
                            输入 Authorization Code
                          </p>
                          <p class="mb-3 text-sm text-blue-700 dark:text-blue-300">
                            授权完成后，从返回页面复制 Authorization Code，并粘贴到下方输入框：
                          </p>
                          <div class="space-y-3">
                            <div>
                              <label
                                class="mb-2 block text-sm font-semibold text-gray-700 dark:text-gray-300"
                              >
                                <i class="fas fa-key mr-2 text-blue-500" />Authorization Code
                              </label>
                              <textarea
                                v-model="setupTokenAuthCode"
                                class="form-input w-full resize-none border-gray-300 font-mono text-sm dark:border-gray-600 dark:bg-gray-700 dark:text-gray-200 dark:placeholder-gray-400"
                                placeholder="粘贴从Claude Code授权页面获取的Authorization Code..."
                                rows="3"
                              />
                            </div>
                            <p class="mt-2 text-xs text-gray-500 dark:text-gray-400">
                              <i class="fas fa-info-circle mr-1" />
                              请粘贴从Claude Code授权页面复制的Authorization Code
                            </p>
                          </div>
                        </div>
                      </div>
                    </div>
                  </div>
                </div>
              </div>
            </div>
          </div>

          <div class="flex gap-3 pt-4">
            <button
              class="flex-1 rounded-xl bg-gray-100 px-6 py-3 font-semibold text-gray-700 transition-colors hover:bg-gray-200 dark:bg-gray-800 dark:text-gray-300 dark:hover:bg-gray-700"
              type="button"
              @click="oauthStep = 1"
            >
              上一步
            </button>
            <button
              class="btn btn-primary flex-1 px-6 py-3 font-semibold"
              :disabled="!canExchangeSetupToken || setupTokenExchanging"
              type="button"
              @click="exchangeSetupTokenCode"
            >
              <div v-if="setupTokenExchanging" class="loading-spinner mr-2" />
              {{ setupTokenExchanging ? '验证中...' : '完成授权' }}
            </button>
          </div>
        </div>

        <!-- 编辑模式 -->
        <div v-if="isEdit" class="space-y-6">
          <!-- 基本信息 -->
          <div>
            <label class="mb-3 block text-sm font-semibold text-gray-700 dark:text-gray-300"
              >账户名称</label
            >
            <input
              v-model="form.name"
              class="form-input w-full border-gray-300 dark:border-gray-600 dark:bg-gray-700 dark:text-gray-200 dark:placeholder-gray-400"
              placeholder="为账户设置一个易识别的名称"
              required
              type="text"
            />
          </div>

          <div>
            <label class="mb-3 block text-sm font-semibold text-gray-700 dark:text-gray-300"
              >描述 (可选)</label
            >
            <textarea
              v-model="form.description"
              class="form-input w-full resize-none border-gray-300 dark:border-gray-600 dark:bg-gray-700 dark:text-gray-200 dark:placeholder-gray-400"
              placeholder="账户用途说明..."
              rows="3"
            />
          </div>

          <div>
            <label class="mb-3 block text-sm font-semibold text-gray-700 dark:text-gray-300"
              >账户类型</label
            >
            <div class="flex gap-4">
              <label class="flex cursor-pointer items-center">
                <input
                  v-model="form.accountType"
                  class="mr-2 text-blue-600 focus:ring-blue-500 dark:border-gray-600 dark:bg-gray-700"
                  type="radio"
                  value="shared"
                />
                <span class="text-sm text-gray-700 dark:text-gray-300">共享账户</span>
              </label>
              <label class="flex cursor-pointer items-center">
                <input
                  v-model="form.accountType"
                  class="mr-2 text-blue-600 focus:ring-blue-500 dark:border-gray-600 dark:bg-gray-700"
                  type="radio"
                  value="dedicated"
                />
                <span class="text-sm text-gray-700 dark:text-gray-300">专属账户</span>
              </label>
              <label class="flex cursor-pointer items-center">
                <input
                  v-model="form.accountType"
                  class="mr-2 text-blue-600 focus:ring-blue-500 dark:border-gray-600 dark:bg-gray-700"
                  type="radio"
                  value="group"
                />
                <span class="text-sm text-gray-700 dark:text-gray-300">分组调度</span>
              </label>
            </div>
            <p class="mt-2 text-xs text-gray-500 dark:text-gray-400">
              共享账户：供所有API Key使用；专属账户：仅供特定API
              Key使用；分组调度：加入分组供分组内调度
            </p>
          </div>

          <!-- 分组选择器 -->
          <div v-if="form.accountType === 'group'">
            <label class="mb-3 block text-sm font-semibold text-gray-700 dark:text-gray-300"
              >选择分组 *</label
            >
            <div class="flex gap-2">
              <div class="flex-1">
                <!-- 多选分组界面 -->
                <div
                  class="max-h-48 space-y-2 overflow-y-auto rounded-md border p-3 dark:border-gray-600 dark:bg-gray-700"
                >
                  <div
                    v-if="filteredGroups.length === 0"
                    class="text-sm text-gray-500 dark:text-gray-400"
                  >
                    暂无可用分组
                  </div>
                  <label
                    v-for="group in filteredGroups"
                    :key="group.id"
                    class="flex cursor-pointer items-center gap-2 rounded-md p-2 hover:bg-gray-50 dark:hover:bg-gray-600"
                  >
                    <input
                      v-model="form.groupIds"
                      class="rounded border-gray-300 text-blue-600 focus:ring-blue-500 dark:border-gray-600 dark:bg-gray-700"
                      type="checkbox"
                      :value="group.id"
                    />
                    <span class="text-sm text-gray-700 dark:text-gray-200">
                      {{ group.name }} ({{ group.memberCount || 0 }} 个成员)
                    </span>
                  </label>
                  <!-- 新建分组选项 -->
                  <div class="border-t pt-2 dark:border-gray-600">
                    <button
                      class="flex items-center gap-2 text-sm text-blue-600 hover:text-blue-800 dark:text-blue-400 dark:hover:text-blue-300"
                      type="button"
                      @click="handleNewGroup"
                    >
                      <i class="fas fa-plus" />
                      新建分组
                    </button>
                  </div>
                </div>
              </div>
              <button
                class="rounded-md border border-gray-300 bg-white px-3 py-2 text-sm font-medium text-gray-700 hover:bg-gray-50 focus:outline-none focus:ring-2 focus:ring-blue-500 focus:ring-offset-2 dark:border-gray-600 dark:bg-gray-700 dark:text-gray-200 dark:hover:bg-gray-600"
                type="button"
                @click="refreshGroups"
              >
                <i class="fas fa-sync-alt" :class="{ 'animate-spin': loadingGroups }" />
              </button>
            </div>
          </div>

          <!-- Gemini 项目 ID 字段 -->
          <div v-if="form.platform === 'gemini'">
            <label class="mb-3 block text-sm font-semibold text-gray-700 dark:text-gray-300"
              >项目 ID (可选)</label
            >
            <input
              v-model="form.projectId"
              class="form-input w-full border-gray-300 dark:border-gray-600 dark:bg-gray-700 dark:text-gray-200 dark:placeholder-gray-400"
              placeholder="例如：verdant-wares-464411-k9"
              type="text"
            />
            <p class="mt-2 text-xs text-gray-500 dark:text-gray-400">
              Google Cloud/Workspace 账号可能需要提供项目 ID
            </p>
          </div>

          <!-- Claude 订阅类型选择（编辑模式） -->
          <div v-if="form.platform === 'claude'">
            <label class="mb-3 block text-sm font-semibold text-gray-700 dark:text-gray-300"
              >订阅类型</label
            >
            <div class="flex gap-4">
              <label class="flex cursor-pointer items-center">
                <input
                  v-model="form.subscriptionType"
                  class="mr-2 text-blue-600 focus:ring-blue-500 dark:border-gray-600 dark:bg-gray-700"
                  type="radio"
                  value="claude_max"
                />
                <span class="text-sm text-gray-700 dark:text-gray-300">Claude Max</span>
              </label>
              <label class="flex cursor-pointer items-center">
                <input
                  v-model="form.subscriptionType"
                  class="mr-2 text-blue-600 focus:ring-blue-500 dark:border-gray-600 dark:bg-gray-700"
                  type="radio"
                  value="claude_pro"
                />
                <span class="text-sm text-gray-700 dark:text-gray-300">Claude Pro</span>
              </label>
            </div>
            <p class="mt-2 text-xs text-gray-500 dark:text-gray-400">
              <i class="fas fa-info-circle mr-1" />
              Pro 账号不支持 Claude Opus 4 模型
            </p>
          </div>

          <!-- Claude 5小时限制自动停止调度选项（编辑模式） -->
          <div v-if="form.platform === 'claude'" class="mt-4">
            <label class="flex items-start">
              <input
                v-model="form.autoStopOnWarning"
                class="mt-1 text-blue-600 focus:ring-blue-500 dark:border-gray-600 dark:bg-gray-700"
                type="checkbox"
              />
              <div class="ml-3">
                <span class="text-sm font-medium text-gray-700 dark:text-gray-300">
                  5小时使用量接近限制时自动停止调度
                </span>
                <p class="mt-1 text-xs text-gray-500 dark:text-gray-400">
                  当系统检测到账户接近5小时使用限制时，自动暂停调度该账户。进入新的时间窗口后会自动恢复调度。
                </p>
              </div>
            </label>
          </div>

          <!-- Claude User-Agent 版本配置（编辑模式） -->
          <div v-if="form.platform === 'claude'" class="mt-4">
            <label class="flex items-start">
              <input
                v-model="form.useUnifiedUserAgent"
                class="mt-1 text-blue-600 focus:ring-blue-500 dark:border-gray-600 dark:bg-gray-700"
                type="checkbox"
              />
              <div class="ml-3">
                <span class="text-sm font-medium text-gray-700 dark:text-gray-300">
                  使用统一 Claude Code 版本
                </span>
                <p class="mt-1 text-xs text-gray-500 dark:text-gray-400">
                  开启后将使用从真实 Claude Code 客户端捕获的统一 User-Agent，提高兼容性
                </p>
                <div v-if="unifiedUserAgent" class="mt-1">
                  <div class="flex items-center justify-between">
                    <p class="text-xs text-green-600 dark:text-green-400">
                      💡 当前统一版本：{{ unifiedUserAgent }}
                    </p>
                    <button
                      class="ml-2 text-xs text-red-500 hover:text-red-700 dark:text-red-400 dark:hover:text-red-300"
                      :disabled="clearingCache"
                      type="button"
                      @click="clearUnifiedCache"
                    >
                      <i v-if="!clearingCache" class="fas fa-trash-alt mr-1"></i>
                      <div v-else class="loading-spinner mr-1"></div>
                      {{ clearingCache ? '清除中...' : '清除缓存' }}
                    </button>
                  </div>
                </div>
                <div v-else class="mt-1">
                  <p class="text-xs text-gray-500 dark:text-gray-400">
                    ⏳ 等待从 Claude Code 客户端捕获 User-Agent
                  </p>
                  <p class="mt-1 text-xs text-gray-400 dark:text-gray-500">
                    💡 提示：如果长时间未能捕获，请确认有 Claude Code 客户端正在使用此账户，
                    或联系开发者检查 User-Agent 格式是否发生变化
                  </p>
                </div>
              </div>
            </label>
          </div>

          <!-- Claude 统一客户端标识配置（编辑模式） -->
          <div v-if="form.platform === 'claude'" class="mt-4">
            <label class="flex items-start">
              <input
                v-model="form.useUnifiedClientId"
                class="mt-1 text-blue-600 focus:ring-blue-500 dark:border-gray-600 dark:bg-gray-700"
                type="checkbox"
                @change="handleUnifiedClientIdChange"
              />
              <div class="ml-3 flex-1">
                <span class="text-sm font-medium text-gray-700 dark:text-gray-300">
                  使用统一的客户端标识
                </span>
                <p class="mt-1 text-xs text-gray-500 dark:text-gray-400">
                  开启后将使用固定的客户端标识，使所有请求看起来来自同一个客户端，减少特征
                </p>
                <div v-if="form.useUnifiedClientId" class="mt-3">
                  <div
                    class="rounded-lg border border-gray-200 bg-gray-50 p-3 dark:border-gray-700 dark:bg-gray-800/50"
                  >
                    <div class="mb-2 flex items-center justify-between">
                      <span class="text-xs font-medium text-gray-600 dark:text-gray-400"
                        >客户端标识 ID</span
                      >
                      <button
                        class="rounded-md bg-blue-100 px-2.5 py-1 text-xs font-medium text-blue-700 transition-colors hover:bg-blue-200 dark:bg-blue-900/30 dark:text-blue-400 dark:hover:bg-blue-900/50"
                        type="button"
                        @click="regenerateClientId"
                      >
                        <i class="fas fa-sync-alt mr-1" />
                        重新生成
                      </button>
                    </div>
                    <div class="flex items-center gap-2">
                      <code
                        class="block w-full select-all break-all rounded bg-gray-100 px-3 py-2 font-mono text-xs text-gray-700 dark:bg-gray-900 dark:text-gray-300"
                      >
                        <span class="text-blue-600 dark:text-blue-400">{{
                          form.unifiedClientId.substring(0, 8)
                        }}</span
                        ><span class="text-gray-500 dark:text-gray-500">{{
                          form.unifiedClientId.substring(8, 56)
                        }}</span
                        ><span class="text-blue-600 dark:text-blue-400">{{
                          form.unifiedClientId.substring(56)
                        }}</span>
                      </code>
                    </div>
                    <p class="mt-2 text-xs text-gray-500 dark:text-gray-400">
                      <i class="fas fa-info-circle mr-1 text-blue-500" />
                      此ID将替换请求中的user_id客户端部分，保留session部分用于粘性会话
                    </p>
                  </div>
                </div>
              </div>
            </label>
          </div>

          <!-- 所有平台的优先级设置（编辑模式） -->
          <div>
            <label class="mb-3 block text-sm font-semibold text-gray-700 dark:text-gray-300"
              >调度优先级 (1-100)</label
            >
            <input
              v-model.number="form.priority"
              class="form-input w-full border-gray-300 dark:border-gray-600 dark:bg-gray-700 dark:text-gray-200 dark:placeholder-gray-400"
              max="100"
              min="1"
              placeholder="数字越小优先级越高"
              type="number"
            />
            <p class="mt-1 text-xs text-gray-500 dark:text-gray-400">
              数字越小优先级越高，建议范围：1-100
            </p>
          </div>

          <!-- Claude Console 特定字段（编辑模式）-->
          <div v-if="form.platform === 'claude-console'" class="space-y-4">
            <div>
              <label class="mb-3 block text-sm font-semibold text-gray-700">API URL</label>
              <input
                v-model="form.apiUrl"
                class="form-input w-full"
                placeholder="例如：https://api.example.com"
                required
                type="text"
              />
            </div>

            <div>
              <label class="mb-3 block text-sm font-semibold text-gray-700">API Key</label>
              <input
                v-model="form.apiKey"
                class="form-input w-full"
                placeholder="留空表示不更新"
                type="password"
              />
              <p class="mt-1 text-xs text-gray-500">留空表示不更新 API Key</p>
            </div>

            <!-- 额度管理字段 -->
            <div class="grid grid-cols-2 gap-4">
              <div>
                <label class="mb-3 block text-sm font-semibold text-gray-700 dark:text-gray-300">
                  每日额度限制 ($)
                </label>
                <input
                  v-model.number="form.dailyQuota"
                  class="form-input w-full border-gray-300 dark:border-gray-600 dark:bg-gray-700 dark:text-gray-200"
                  min="0"
                  placeholder="0 表示不限制"
                  step="0.01"
                  type="number"
                />
                <p class="mt-1 text-xs text-gray-500 dark:text-gray-400">
                  设置每日使用额度，0 表示不限制
                </p>
              </div>

              <div>
                <label class="mb-3 block text-sm font-semibold text-gray-700 dark:text-gray-300">
                  额度重置时间
                </label>
                <input
                  v-model="form.quotaResetTime"
                  class="form-input w-full border-gray-300 dark:border-gray-600 dark:bg-gray-700 dark:text-gray-200"
                  placeholder="00:00"
                  type="time"
                />
                <p class="mt-1 text-xs text-gray-500 dark:text-gray-400">每日自动重置额度的时间</p>
              </div>
            </div>

            <!-- 当前使用情况（仅编辑模式显示） -->
            <div
              v-if="isEdit && form.dailyQuota > 0"
              class="rounded-lg bg-gray-50 p-4 dark:bg-gray-800"
            >
              <div class="mb-2 flex items-center justify-between">
                <span class="text-sm font-semibold text-gray-700 dark:text-gray-300">
                  今日使用情况
                </span>
                <span class="text-sm text-gray-500 dark:text-gray-400">
                  ${{ calculateCurrentUsage().toFixed(4) }} / ${{ form.dailyQuota.toFixed(2) }}
                </span>
              </div>
              <div class="relative h-2 w-full rounded-full bg-gray-200 dark:bg-gray-700">
                <div
                  class="absolute left-0 top-0 h-full rounded-full transition-all"
                  :class="
                    usagePercentage >= 90
                      ? 'bg-red-500'
                      : usagePercentage >= 70
                        ? 'bg-yellow-500'
                        : 'bg-green-500'
                  "
                  :style="{ width: `${Math.min(usagePercentage, 100)}%` }"
                />
              </div>
              <div class="mt-2 flex items-center justify-between text-xs">
                <span class="text-gray-500 dark:text-gray-400">
                  剩余: ${{ Math.max(0, form.dailyQuota - calculateCurrentUsage()).toFixed(2) }}
                </span>
                <span class="text-gray-500 dark:text-gray-400">
                  {{ usagePercentage.toFixed(1) }}% 已使用
                </span>
              </div>
            </div>

            <div>
              <label class="mb-3 block text-sm font-semibold text-gray-700"
                >模型映射表 (可选)</label
              >
              <div class="mb-3 rounded-lg bg-blue-50 p-3">
                <p class="text-xs text-blue-700">
                  <i class="fas fa-info-circle mr-1" />
                  留空表示支持所有模型且不修改请求。配置映射后，左侧模型会被识别为支持的模型，右侧是实际发送的模型。
                </p>
              </div>

              <!-- 模型映射表 -->
              <div class="mb-3 space-y-2">
                <div
                  v-for="(mapping, index) in modelMappings"
                  :key="index"
                  class="flex items-center gap-2"
                >
                  <input
                    v-model="mapping.from"
                    class="form-input flex-1"
                    placeholder="原始模型名称"
                    type="text"
                  />
                  <i class="fas fa-arrow-right text-gray-400" />
                  <input
                    v-model="mapping.to"
                    class="form-input flex-1"
                    placeholder="映射后的模型名称"
                    type="text"
                  />
                  <button
                    class="rounded-lg p-2 text-red-500 transition-colors hover:bg-red-50"
                    type="button"
                    @click="removeModelMapping(index)"
                  >
                    <i class="fas fa-trash" />
                  </button>
                </div>
              </div>

              <!-- 添加映射按钮 -->
              <button
                class="w-full rounded-lg border-2 border-dashed border-gray-300 px-4 py-2 text-gray-600 transition-colors hover:border-gray-400 hover:text-gray-700"
                type="button"
                @click="addModelMapping"
              >
                <i class="fas fa-plus mr-2" />
                添加模型映射
              </button>

              <!-- 快捷添加按钮 -->
              <div class="mt-3 flex flex-wrap gap-2">
                <button
                  class="rounded-lg bg-blue-100 px-3 py-1 text-xs text-blue-700 transition-colors hover:bg-blue-200"
                  type="button"
                  @click="addPresetMapping('claude-sonnet-4-20250514', 'claude-sonnet-4-20250514')"
                >
                  + Sonnet 4
                </button>
                <button
                  class="rounded-lg bg-purple-100 px-3 py-1 text-xs text-purple-700 transition-colors hover:bg-purple-200"
                  type="button"
                  @click="addPresetMapping('claude-opus-4-1-20250805', 'claude-opus-4-1-20250805')"
                >
                  + Opus 4.1
                </button>
                <button
                  class="rounded-lg bg-green-100 px-3 py-1 text-xs text-green-700 transition-colors hover:bg-green-200"
                  type="button"
                  @click="
                    addPresetMapping('claude-3-5-haiku-20241022', 'claude-3-5-haiku-20241022')
                  "
                >
                  + Haiku 3.5
                </button>
                <button
                  class="rounded-lg bg-orange-100 px-3 py-1 text-xs text-orange-700 transition-colors hover:bg-orange-200"
                  type="button"
                  @click="addPresetMapping('claude-opus-4-1-20250805', 'claude-sonnet-4-20250514')"
                >
                  + Opus 4.1 → Sonnet 4
                </button>
              </div>
              <p class="mt-1 text-xs text-gray-500">
                留空表示支持所有模型。如果指定模型，请求中的模型不在列表内将不会调度到此账号
              </p>
            </div>

            <div>
              <label class="mb-3 block text-sm font-semibold text-gray-700"
                >自定义 User-Agent (可选)</label
              >
              <input
                v-model="form.userAgent"
                class="form-input w-full"
                placeholder="留空则透传客户端 User-Agent"
                type="text"
              />
              <p class="mt-1 text-xs text-gray-500">
                留空时将自动使用客户端的 User-Agent，仅在需要固定特定 UA 时填写
              </p>
            </div>

            <div>
              <label class="mb-3 block text-sm font-semibold text-gray-700">限流机制</label>
              <div class="mb-3">
                <label class="inline-flex cursor-pointer items-center">
                  <input
                    v-model="form.enableRateLimit"
                    class="mr-2 rounded border-gray-300 text-blue-600 focus:border-blue-500 focus:ring focus:ring-blue-200"
                    type="checkbox"
                  />
                  <span class="text-sm text-gray-700">启用限流机制</span>
                </label>
                <p class="mt-1 text-xs text-gray-500">
                  启用后，当账号返回429错误时将暂停调度一段时间
                </p>
              </div>

              <div v-if="form.enableRateLimit">
                <label class="mb-3 block text-sm font-semibold text-gray-700"
                  >限流时间 (分钟)</label
                >
                <input
                  v-model.number="form.rateLimitDuration"
                  class="form-input w-full"
                  min="1"
                  type="number"
                />
                <p class="mt-1 text-xs text-gray-500">账号被限流后暂停调度的时间（分钟）</p>
              </div>
            </div>
          </div>

          <!-- OpenAI-Responses 特定字段（编辑模式）-->
          <div v-if="form.platform === 'openai-responses'" class="space-y-4">
            <div>
              <label class="mb-3 block text-sm font-semibold text-gray-700">API 基础地址</label>
              <input
                v-model="form.baseApi"
                class="form-input w-full"
                placeholder="https://api.example.com/v1"
                type="url"
              />
            </div>

            <div>
              <label class="mb-3 block text-sm font-semibold text-gray-700">API 密钥</label>
              <div class="relative">
                <input
                  v-model="form.apiKey"
                  class="form-input w-full pr-10"
                  placeholder="留空表示不更新"
                  :type="showApiKey ? 'text' : 'password'"
                />
                <button
                  class="absolute right-3 top-1/2 -translate-y-1/2 text-gray-400 hover:text-gray-600"
                  type="button"
                  @click="showApiKey = !showApiKey"
                >
                  <i :class="showApiKey ? 'fas fa-eye-slash' : 'fas fa-eye'" />
                </button>
              </div>
              <p class="mt-1 text-xs text-gray-500">留空表示不更新 API Key</p>
            </div>

            <div>
              <label class="mb-3 block text-sm font-semibold text-gray-700"
                >自定义 User-Agent</label
              >
              <input
                v-model="form.userAgent"
                class="form-input w-full"
                placeholder="留空则透传客户端 User-Agent"
                type="text"
              />
              <p class="mt-1 text-xs text-gray-500">
                留空时将自动使用客户端的 User-Agent，仅在需要固定特定 UA 时填写
              </p>
            </div>

            <div>
              <label class="mb-3 block text-sm font-semibold text-gray-700">限流时长（分钟）</label>
              <input
                v-model.number="form.rateLimitDuration"
                class="form-input w-full"
                min="1"
                placeholder="60"
                type="number"
              />
              <p class="mt-1 text-xs text-gray-500">遇到 429 错误时的限流等待时间，默认 60 分钟</p>
            </div>

            <!-- 额度管理字段 -->
            <div class="grid grid-cols-2 gap-4">
              <div>
                <label class="mb-3 block text-sm font-semibold text-gray-700 dark:text-gray-300">
                  每日额度限制 ($)
                </label>
                <input
                  v-model.number="form.dailyQuota"
                  class="form-input w-full border-gray-300 dark:border-gray-600 dark:bg-gray-700 dark:text-gray-200"
                  min="0"
                  placeholder="0 表示不限制"
                  step="0.01"
                  type="number"
                />
              </div>
              <div>
                <label class="mb-3 block text-sm font-semibold text-gray-700 dark:text-gray-300">
                  额度重置时间
                </label>
                <input
                  v-model="form.quotaResetTime"
                  class="form-input w-full border-gray-300 dark:border-gray-600 dark:bg-gray-700 dark:text-gray-200"
                  type="time"
                />
              </div>
            </div>
          </div>

          <!-- Bedrock 特定字段（编辑模式）-->
          <div v-if="form.platform === 'bedrock'" class="space-y-4">
            <div>
              <label class="mb-3 block text-sm font-semibold text-gray-700">AWS 访问密钥 ID</label>
              <input
                v-model="form.accessKeyId"
                class="form-input w-full"
                placeholder="留空表示不更新"
                type="text"
              />
              <p class="mt-1 text-xs text-gray-500">留空表示不更新 AWS Access Key ID</p>
            </div>

            <div>
              <label class="mb-3 block text-sm font-semibold text-gray-700">AWS 秘密访问密钥</label>
              <input
                v-model="form.secretAccessKey"
                class="form-input w-full"
                placeholder="留空表示不更新"
                type="password"
              />
              <p class="mt-1 text-xs text-gray-500">留空表示不更新 AWS Secret Access Key</p>
            </div>

            <div>
              <label class="mb-3 block text-sm font-semibold text-gray-700">AWS 区域</label>
              <input
                v-model="form.region"
                class="form-input w-full"
                placeholder="例如：us-east-1"
                type="text"
              />
              <div class="mt-2 rounded-lg border border-blue-200 bg-blue-50 p-3">
                <div class="flex items-start gap-2">
                  <i class="fas fa-info-circle mt-0.5 text-blue-600" />
                  <div class="text-xs text-blue-700">
                    <p class="mb-1 font-medium">常用 AWS 区域参考：</p>
                    <div class="grid grid-cols-2 gap-1 text-xs">
                      <span>• us-east-1 (美国东部)</span>
                      <span>• us-west-2 (美国西部)</span>
                      <span>• eu-west-1 (欧洲爱尔兰)</span>
                      <span>• ap-southeast-1 (新加坡)</span>
                      <span>• ap-northeast-1 (东京)</span>
                      <span>• eu-central-1 (法兰克福)</span>
                    </div>
                  </div>
                </div>
              </div>
            </div>

            <div>
              <label class="mb-3 block text-sm font-semibold text-gray-700">会话令牌 (可选)</label>
              <input
                v-model="form.sessionToken"
                class="form-input w-full"
                placeholder="留空表示不更新"
                type="password"
              />
            </div>

            <div>
              <label class="mb-3 block text-sm font-semibold text-gray-700"
                >默认主模型 (可选)</label
              >
              <input
                v-model="form.defaultModel"
                class="form-input w-full"
                placeholder="例如：us.anthropic.claude-sonnet-4-20250514-v1:0"
                type="text"
              />
              <p class="mt-1 text-xs text-gray-500">
                留空将使用系统默认模型。支持 inference profile ID 或 ARN
              </p>
            </div>

            <div>
              <label class="mb-3 block text-sm font-semibold text-gray-700 dark:text-gray-300"
                >小快速模型 (可选)</label
              >
              <input
                v-model="form.smallFastModel"
                class="form-input w-full"
                placeholder="例如：us.anthropic.claude-3-5-haiku-20241022-v1:0"
                type="text"
              />
              <p class="mt-1 text-xs text-gray-500">用于快速响应的轻量级模型，留空将使用系统默认</p>
            </div>

            <div>
              <label class="mb-3 block text-sm font-semibold text-gray-700">限流机制</label>
              <div class="mb-3">
                <label class="inline-flex cursor-pointer items-center">
                  <input
                    v-model="form.enableRateLimit"
                    class="mr-2 rounded border-gray-300 text-blue-600 focus:border-blue-500 focus:ring focus:ring-blue-200"
                    type="checkbox"
                  />
                  <span class="text-sm text-gray-700">启用限流机制</span>
                </label>
                <p class="mt-1 text-xs text-gray-500">
                  启用后，当账号返回429错误时将暂停调度一段时间
                </p>
              </div>

              <div v-if="form.enableRateLimit">
                <label class="mb-3 block text-sm font-semibold text-gray-700"
                  >限流时间 (分钟)</label
                >
                <input
                  v-model.number="form.rateLimitDuration"
                  class="form-input w-full"
                  min="1"
                  type="number"
                />
                <p class="mt-1 text-xs text-gray-500">账号被限流后暂停调度的时间（分钟）</p>
              </div>
            </div>
          </div>

          <!-- Azure OpenAI 特定字段（编辑模式）-->
          <div v-if="form.platform === 'azure_openai'" class="space-y-4">
            <div>
              <label class="mb-3 block text-sm font-semibold text-gray-700 dark:text-gray-300"
                >Azure Endpoint</label
              >
              <input
                v-model="form.azureEndpoint"
                class="form-input w-full border-gray-300 dark:border-gray-600 dark:bg-gray-700 dark:text-gray-200 dark:placeholder-gray-400"
                :class="{ 'border-red-500': errors.azureEndpoint }"
                placeholder="https://your-resource.openai.azure.com"
                type="url"
              />
              <p v-if="errors.azureEndpoint" class="mt-1 text-xs text-red-500">
                {{ errors.azureEndpoint }}
              </p>
            </div>

            <div>
              <label class="mb-3 block text-sm font-semibold text-gray-700 dark:text-gray-300"
                >API 版本</label
              >
              <input
                v-model="form.apiVersion"
                class="form-input w-full border-gray-300 dark:border-gray-600 dark:bg-gray-700 dark:text-gray-200 dark:placeholder-gray-400"
                placeholder="2024-02-01"
                type="text"
              />
              <p class="mt-1 text-xs text-gray-500 dark:text-gray-400">
                Azure OpenAI API 版本，默认使用最新稳定版本 2024-02-01
              </p>
            </div>

            <div>
              <label class="mb-3 block text-sm font-semibold text-gray-700 dark:text-gray-300"
                >部署名称</label
              >
              <input
                v-model="form.deploymentName"
                class="form-input w-full border-gray-300 dark:border-gray-600 dark:bg-gray-700 dark:text-gray-200 dark:placeholder-gray-400"
                :class="{ 'border-red-500': errors.deploymentName }"
                placeholder="gpt-4"
                type="text"
              />
              <p v-if="errors.deploymentName" class="mt-1 text-xs text-red-500">
                {{ errors.deploymentName }}
              </p>
            </div>

            <div>
              <label class="mb-3 block text-sm font-semibold text-gray-700 dark:text-gray-300"
                >API Key</label
              >
              <input
                v-model="form.apiKey"
                class="form-input w-full border-gray-300 dark:border-gray-600 dark:bg-gray-700 dark:text-gray-200 dark:placeholder-gray-400"
                :class="{ 'border-red-500': errors.apiKey }"
                placeholder="留空表示不更新"
                type="password"
              />
              <p v-if="errors.apiKey" class="mt-1 text-xs text-red-500">
                {{ errors.apiKey }}
              </p>
              <p class="mt-1 text-xs text-gray-500 dark:text-gray-400">留空表示不更新 API Key</p>
            </div>

            <div>
              <label class="mb-3 block text-sm font-semibold text-gray-700 dark:text-gray-300"
                >支持的模型</label
              >
              <div class="flex flex-wrap gap-2">
                <label
                  v-for="model in [
                    'gpt-4',
                    'gpt-4-turbo',
                    'gpt-4o',
                    'gpt-4o-mini',
                    'gpt-5',
                    'gpt-5-mini',
                    'gpt-35-turbo',
                    'gpt-35-turbo-16k',
                    'codex-mini'
                  ]"
                  :key="model"
                  class="flex cursor-pointer items-center"
                >
                  <input
                    v-model="form.supportedModels"
                    class="mr-2 text-blue-600 focus:ring-blue-500 dark:border-gray-600 dark:bg-gray-700"
                    type="checkbox"
                    :value="model"
                  />
                  <span class="text-sm text-gray-700 dark:text-gray-300">{{ model }}</span>
                </label>
              </div>
              <p class="mt-1 text-xs text-gray-500 dark:text-gray-400">选择此部署支持的模型类型</p>
            </div>
          </div>

          <!-- Token 更新 -->
          <div
            v-if="
              form.platform !== 'claude-console' &&
              form.platform !== 'bedrock' &&
              form.platform !== 'azure_openai'
            "
            class="rounded-lg border border-amber-200 bg-amber-50 p-4 dark:border-amber-700 dark:bg-amber-900/30"
          >
            <div class="mb-4 flex items-start gap-3">
              <div
                class="mt-1 flex h-8 w-8 flex-shrink-0 items-center justify-center rounded-lg bg-amber-500"
              >
                <i class="fas fa-key text-sm text-white" />
              </div>
              <div>
                <h5 class="mb-2 font-semibold text-amber-900 dark:text-amber-300">更新 Token</h5>
                <p class="mb-2 text-sm text-amber-800 dark:text-amber-300">
                  可以更新 Access Token 和 Refresh Token。为了安全起见，不会显示当前的 Token 值。
                </p>
                <p class="text-xs text-amber-600 dark:text-amber-400">💡 留空表示不更新该字段。</p>
              </div>
            </div>

            <div class="space-y-4">
              <div>
                <label class="mb-3 block text-sm font-semibold text-gray-700 dark:text-gray-300"
                  >新的 Access Token</label
                >
                <textarea
                  v-model="form.accessToken"
                  class="form-input w-full resize-none border-gray-300 font-mono text-xs dark:border-gray-600 dark:bg-gray-700 dark:text-gray-200 dark:placeholder-gray-400"
                  placeholder="留空表示不更新..."
                  rows="4"
                />
              </div>

              <div>
                <label class="mb-3 block text-sm font-semibold text-gray-700 dark:text-gray-300"
                  >新的 Refresh Token</label
                >
                <textarea
                  v-model="form.refreshToken"
                  class="form-input w-full resize-none border-gray-300 font-mono text-xs dark:border-gray-600 dark:bg-gray-700 dark:text-gray-200 dark:placeholder-gray-400"
                  placeholder="留空表示不更新..."
                  rows="4"
                />
              </div>
            </div>
          </div>

          <!-- 代理设置 -->
          <ProxyConfig v-model="form.proxy" />

          <div class="flex gap-3 pt-4">
            <button
              class="flex-1 rounded-xl bg-gray-100 px-6 py-3 font-semibold text-gray-700 transition-colors hover:bg-gray-200 dark:bg-gray-800 dark:text-gray-300 dark:hover:bg-gray-700"
              type="button"
              @click="$emit('close')"
            >
              取消
            </button>
            <button
              class="btn btn-primary flex-1 px-6 py-3 font-semibold"
              :disabled="loading"
              type="button"
              @click="updateAccount"
            >
              <div v-if="loading" class="loading-spinner mr-2" />
              {{ loading ? '更新中...' : '更新' }}
            </button>
          </div>
        </div>
      </div>
    </div>

    <!-- 确认弹窗 -->
    <ConfirmModal
      :cancel-text="confirmOptions.cancelText"
      :confirm-text="confirmOptions.confirmText"
      :message="confirmOptions.message"
      :show="showConfirmModal"
      :title="confirmOptions.title"
      @cancel="handleCancel"
      @confirm="handleConfirm"
    />

    <!-- 分组管理模态框 -->
    <GroupManagementModal
      v-if="showGroupManagement"
      @close="showGroupManagement = false"
      @refresh="handleGroupRefresh"
    />
  </Teleport>
</template>

<script setup>
import { ref, computed, watch, onMounted } from 'vue'
import { showToast } from '@/utils/toast'
import { apiClient } from '@/config/api'
import { useAccountsStore } from '@/stores/accounts'
import { useConfirm } from '@/composables/useConfirm'
import ProxyConfig from './ProxyConfig.vue'
import OAuthFlow from './OAuthFlow.vue'
import ConfirmModal from '@/components/common/ConfirmModal.vue'
import GroupManagementModal from './GroupManagementModal.vue'

const props = defineProps({
  account: {
    type: Object,
    default: null
  }
})

const emit = defineEmits(['close', 'success', 'platform-changed'])

const accountsStore = useAccountsStore()
const { showConfirmModal, confirmOptions, showConfirm, handleConfirm, handleCancel } = useConfirm()

// 是否为编辑模式
const isEdit = computed(() => !!props.account)
const show = ref(true)

// OAuth步骤
const oauthStep = ref(1)
const loading = ref(false)
const showApiKey = ref(false)

// Setup Token 相关状态
const setupTokenLoading = ref(false)
const setupTokenExchanging = ref(false)
const setupTokenAuthUrl = ref('')
const setupTokenAuthCode = ref('')
const setupTokenCopied = ref(false)
const setupTokenSessionId = ref('')

// Claude Code 统一 User-Agent 信息
const unifiedUserAgent = ref('')
const clearingCache = ref(false)
// 客户端标识编辑状态（已废弃，不再需要编辑功能）
// const editingClientId = ref(false)

// 平台分组状态
const platformGroup = ref('')

// 根据现有平台确定分组
const determinePlatformGroup = (platform) => {
  if (['claude', 'claude-console', 'bedrock'].includes(platform)) {
    return 'claude'
  } else if (['openai', 'openai-responses', 'azure_openai'].includes(platform)) {
    return 'openai'
  } else if (platform === 'gemini') {
    return 'gemini'
  }
  return ''
}

// 初始化代理配置
const initProxyConfig = () => {
  if (props.account?.proxy && props.account.proxy.host && props.account.proxy.port) {
    return {
      enabled: true,
      type: props.account.proxy.type || 'socks5',
      host: props.account.proxy.host,
      port: props.account.proxy.port,
      username: props.account.proxy.username || '',
      password: props.account.proxy.password || ''
    }
  }
  return {
    enabled: false,
    type: 'socks5',
    host: '',
    port: '',
    username: '',
    password: ''
  }
}

// 表单数据
const form = ref({
  platform: props.account?.platform || 'claude',
  addType: (() => {
    const platform = props.account?.platform || 'claude'
    if (platform === 'gemini' || platform === 'openai') return 'oauth'
    if (platform === 'claude') return 'setup-token'
    return 'manual'
  })(),
  name: props.account?.name || '',
  description: props.account?.description || '',
  accountType: props.account?.accountType || 'shared',
  subscriptionType: 'claude_max', // 默认为 Claude Max，兼容旧数据
  autoStopOnWarning: props.account?.autoStopOnWarning || false, // 5小时限制自动停止调度
  useUnifiedUserAgent: props.account?.useUnifiedUserAgent || false, // 使用统一Claude Code版本
  useUnifiedClientId: props.account?.useUnifiedClientId || false, // 使用统一的客户端标识
  unifiedClientId: props.account?.unifiedClientId || '', // 统一的客户端标识
  groupId: '',
  groupIds: [],
  projectId: props.account?.projectId || '',
  accessToken: '',
  refreshToken: '',
  proxy: initProxyConfig(),
  // Claude Console 特定字段
  apiUrl: props.account?.apiUrl || '',
  apiKey: props.account?.apiKey || '',
  priority: props.account?.priority || 50,
  // OpenAI-Responses 特定字段
  baseApi: props.account?.baseApi || '',
  rateLimitDuration: props.account?.rateLimitDuration || 60,
  supportedModels: (() => {
    const models = props.account?.supportedModels
    if (!models) return []
    // 处理对象格式（Claude Console 的新格式）
    if (typeof models === 'object' && !Array.isArray(models)) {
      return Object.keys(models)
    }
    // 处理数组格式（向后兼容）
    if (Array.isArray(models)) {
      return models
    }
    return []
  })(),
  userAgent: props.account?.userAgent || '',
  enableRateLimit: props.account ? props.account.rateLimitDuration > 0 : true,
  // 额度管理字段
  dailyQuota: props.account?.dailyQuota || 0,
  dailyUsage: props.account?.dailyUsage || 0,
  quotaResetTime: props.account?.quotaResetTime || '00:00',
  // Bedrock 特定字段
  accessKeyId: props.account?.accessKeyId || '',
  secretAccessKey: props.account?.secretAccessKey || '',
  region: props.account?.region || '',
  sessionToken: props.account?.sessionToken || '',
  defaultModel: props.account?.defaultModel || '',
  smallFastModel: props.account?.smallFastModel || '',
  // Azure OpenAI 特定字段
  azureEndpoint: props.account?.azureEndpoint || '',
  apiVersion: props.account?.apiVersion || '',
  deploymentName: props.account?.deploymentName || ''
})

// 模型映射表数据
const modelMappings = ref([])

// 初始化模型映射表
const initModelMappings = () => {
  if (props.account?.supportedModels) {
    // 如果是对象格式（新的映射表）
    if (
      typeof props.account.supportedModels === 'object' &&
      !Array.isArray(props.account.supportedModels)
    ) {
      modelMappings.value = Object.entries(props.account.supportedModels).map(([from, to]) => ({
        from,
        to
      }))
    } else if (Array.isArray(props.account.supportedModels)) {
      // 如果是数组格式（旧格式），转换为映射表
      modelMappings.value = props.account.supportedModels.map((model) => ({
        from: model,
        to: model
      }))
    }
  }
}

// 表单验证错误
const errors = ref({
  name: '',
  refreshToken: '',
  accessToken: '',
  apiUrl: '',
  apiKey: '',
  accessKeyId: '',
  secretAccessKey: '',
  region: '',
  azureEndpoint: '',
  deploymentName: ''
})

// 计算是否可以进入下一步
const canProceed = computed(() => {
  return form.value.name?.trim() && form.value.platform
})

// 计算是否可以交换Setup Token code
const canExchangeSetupToken = computed(() => {
  return setupTokenAuthUrl.value && setupTokenAuthCode.value.trim()
})

// 获取当前使用量（实时）
const calculateCurrentUsage = () => {
  // 如果不是编辑模式或没有账户ID，返回0
  if (!isEdit.value || !props.account?.id) {
    return 0
  }

  // 如果已经加载了今日使用数据，直接使用
  if (typeof form.value.dailyUsage === 'number') {
    return form.value.dailyUsage
  }

  return 0
}

// 计算额度使用百分比
const usagePercentage = computed(() => {
  if (!form.value.dailyQuota || form.value.dailyQuota <= 0) {
    return 0
  }
  const currentUsage = calculateCurrentUsage()
  return (currentUsage / form.value.dailyQuota) * 100
})

// 加载账户今日使用情况
const loadAccountUsage = async () => {
  if (!isEdit.value || !props.account?.id) return

  try {
    const response = await apiClient.get(`/admin/claude-console-accounts/${props.account.id}/usage`)
    if (response) {
      // 更新表单中的使用量数据
      form.value.dailyUsage = response.dailyUsage || 0
    }
  } catch (error) {
    // 静默处理使用量加载失败
  }
}

// // 计算是否可以创建
// const canCreate = computed(() => {
//   if (form.value.addType === 'manual') {
//     return form.value.name?.trim() && form.value.accessToken?.trim()
//   }
//   return form.value.name?.trim()
// })

// 选择平台分组
const selectPlatformGroup = (group) => {
  platformGroup.value = group
  // 根据分组自动选择默认平台
  if (group === 'claude') {
    form.value.platform = 'claude'
  } else if (group === 'openai') {
    form.value.platform = 'openai'
  } else if (group === 'gemini') {
    form.value.platform = 'gemini'
  }
}

// 下一步
const nextStep = async () => {
  // 清除之前的错误
  errors.value.name = ''

  if (!canProceed.value) {
    if (!form.value.name || form.value.name.trim() === '') {
      errors.value.name = '请填写账户名称'
    }
    return
  }

  // 分组类型验证 - OAuth流程修复
  if (
    form.value.accountType === 'group' &&
    (!form.value.groupIds || form.value.groupIds.length === 0)
  ) {
    showToast('请选择一个分组', 'error')
    return
  }

  // 数据同步：确保 groupId 和 groupIds 保持一致 - OAuth流程
  if (form.value.accountType === 'group') {
    if (form.value.groupIds && form.value.groupIds.length > 0) {
      form.value.groupId = form.value.groupIds[0]
    } else {
      form.value.groupId = ''
    }
  }

  // 对于Gemini账户，检查项目 ID
  if (form.value.platform === 'gemini' && oauthStep.value === 1 && form.value.addType === 'oauth') {
    if (!form.value.projectId || form.value.projectId.trim() === '') {
      // 使用自定义确认弹窗
      const confirmed = await showConfirm(
        '项目 ID 未填写',
        '您尚未填写项目 ID。\n\n如果您的Google账号绑定了Google Cloud或被识别为Workspace账号，需要提供项目 ID。\n如果您使用的是普通个人账号，可以继续不填写。',
        '继续',
        '返回填写'
      )
      if (!confirmed) {
        return
      }
    }
  }

  oauthStep.value = 2
}

// Setup Token 相关方法
// 生成Setup Token授权URL
const generateSetupTokenAuthUrl = async () => {
  setupTokenLoading.value = true
  try {
    const proxyConfig = form.value.proxy?.enabled
      ? {
          proxy: {
            type: form.value.proxy.type,
            host: form.value.proxy.host,
            port: parseInt(form.value.proxy.port),
            username: form.value.proxy.username || null,
            password: form.value.proxy.password || null
          }
        }
      : {}

    const result = await accountsStore.generateClaudeSetupTokenUrl(proxyConfig)
    setupTokenAuthUrl.value = result.authUrl
    setupTokenSessionId.value = result.sessionId
  } catch (error) {
    showToast(error.message || '生成Setup Token授权链接失败', 'error')
  } finally {
    setupTokenLoading.value = false
  }
}

// 重新生成Setup Token授权URL
const regenerateSetupTokenAuthUrl = () => {
  setupTokenAuthUrl.value = ''
  setupTokenAuthCode.value = ''
  generateSetupTokenAuthUrl()
}

// 复制Setup Token授权URL
const copySetupTokenAuthUrl = async () => {
  try {
    await navigator.clipboard.writeText(setupTokenAuthUrl.value)
    setupTokenCopied.value = true
    showToast('链接已复制', 'success')
    setTimeout(() => {
      setupTokenCopied.value = false
    }, 2000)
  } catch (error) {
    // 降级方案 - 使用 textarea 替代 input，禁用 ESLint 警告
    const textarea = document.createElement('textarea')
    textarea.value = setupTokenAuthUrl.value
    textarea.style.position = 'fixed'
    textarea.style.opacity = '0'
    document.body.appendChild(textarea)
    textarea.select()

    try {
      // eslint-disable-next-line
      const successful = document.execCommand('copy')
      if (successful) {
        setupTokenCopied.value = true
        showToast('链接已复制', 'success')
      } else {
        showToast('复制失败，请手动复制', 'error')
      }
    } catch (err) {
      showToast('复制失败，请手动复制', 'error')
    }

    document.body.removeChild(textarea)
    setTimeout(() => {
      setupTokenCopied.value = false
    }, 2000)
  }
}

// 交换Setup Token授权码
const exchangeSetupTokenCode = async () => {
  if (!canExchangeSetupToken.value) return

  setupTokenExchanging.value = true
  try {
    const data = {
      sessionId: setupTokenSessionId.value,
      callbackUrl: setupTokenAuthCode.value.trim()
    }

    // 添加代理配置（如果启用）
    if (form.value.proxy?.enabled) {
      data.proxy = {
        type: form.value.proxy.type,
        host: form.value.proxy.host,
        port: parseInt(form.value.proxy.port),
        username: form.value.proxy.username || null,
        password: form.value.proxy.password || null
      }
    }

    const tokenInfo = await accountsStore.exchangeClaudeSetupTokenCode(data)

    // Setup Token模式也需要确保生成客户端ID
    if (form.value.useUnifiedClientId && !form.value.unifiedClientId) {
      form.value.unifiedClientId = generateClientId()
    }

    // 调用相同的成功处理函数
    await handleOAuthSuccess(tokenInfo)
  } catch (error) {
    showToast(error.message || 'Setup Token授权失败，请检查授权码是否正确', 'error')
  } finally {
    setupTokenExchanging.value = false
  }
}

// 处理OAuth成功
const handleOAuthSuccess = async (tokenInfo) => {
  loading.value = true
  try {
    // OAuth模式也需要确保生成客户端ID
    if (
      form.value.platform === 'claude' &&
      form.value.useUnifiedClientId &&
      !form.value.unifiedClientId
    ) {
      form.value.unifiedClientId = generateClientId()
    }

    const data = {
      name: form.value.name,
      description: form.value.description,
      accountType: form.value.accountType,
      groupId: form.value.accountType === 'group' ? form.value.groupId : undefined,
      groupIds: form.value.accountType === 'group' ? form.value.groupIds : undefined,
      proxy: form.value.proxy.enabled
        ? {
            type: form.value.proxy.type,
            host: form.value.proxy.host,
            port: parseInt(form.value.proxy.port),
            username: form.value.proxy.username || null,
            password: form.value.proxy.password || null
          }
        : null
    }

    if (form.value.platform === 'claude') {
      // Claude使用claudeAiOauth字段
      data.claudeAiOauth = tokenInfo.claudeAiOauth || tokenInfo
      data.priority = form.value.priority || 50
      data.autoStopOnWarning = form.value.autoStopOnWarning || false
      data.useUnifiedUserAgent = form.value.useUnifiedUserAgent || false
      data.useUnifiedClientId = form.value.useUnifiedClientId || false
      data.unifiedClientId = form.value.unifiedClientId || ''
      // 添加订阅类型信息
      data.subscriptionInfo = {
        accountType: form.value.subscriptionType || 'claude_max',
        hasClaudeMax: form.value.subscriptionType === 'claude_max',
        hasClaudePro: form.value.subscriptionType === 'claude_pro',
        manuallySet: true // 标记为手动设置
      }
    } else if (form.value.platform === 'gemini') {
      // Gemini使用geminiOauth字段
      data.geminiOauth = tokenInfo.tokens || tokenInfo
      if (form.value.projectId) {
        data.projectId = form.value.projectId
      }
      // 添加 Gemini 优先级
      data.priority = form.value.priority || 50
    } else if (form.value.platform === 'openai') {
      data.openaiOauth = tokenInfo.tokens || tokenInfo
      data.accountInfo = tokenInfo.accountInfo
      data.priority = form.value.priority || 50
    }

    let result
    if (form.value.platform === 'claude') {
      result = await accountsStore.createClaudeAccount(data)
    } else if (form.value.platform === 'openai') {
      result = await accountsStore.createOpenAIAccount(data)
    } else {
      result = await accountsStore.createGeminiAccount(data)
    }

    emit('success', result)
  } catch (error) {
    // 显示详细的错误信息
    const errorMessage = error.response?.data?.error || error.message || '账户创建失败'
    const suggestion = error.response?.data?.suggestion || ''
    const errorDetails = error.response?.data?.errorDetails || null

    // 构建完整的错误提示
    let fullMessage = errorMessage
    if (suggestion) {
      fullMessage += `\n${suggestion}`
    }

    // 如果有详细的 OAuth 错误信息，也显示出来
    if (errorDetails && errorDetails.error_description) {
      fullMessage += `\n详细信息: ${errorDetails.error_description}`
    } else if (errorDetails && errorDetails.error && errorDetails.error.message) {
      // 处理 OpenAI 格式的错误
      fullMessage += `\n详细信息: ${errorDetails.error.message}`
    }

    showToast(fullMessage, 'error', '', 8000)

    // 错误已通过 toast 显示给用户
  } finally {
    loading.value = false
  }
}

// 创建账户（手动模式）
const createAccount = async () => {
  // 清除之前的错误
  errors.value.name = ''
  errors.value.accessToken = ''
  errors.value.apiUrl = ''
  errors.value.apiKey = ''

  let hasError = false

  if (!form.value.name || form.value.name.trim() === '') {
    errors.value.name = '请填写账户名称'
    hasError = true
  }

  // Claude Console 验证
  if (form.value.platform === 'claude-console') {
    if (!form.value.apiUrl || form.value.apiUrl.trim() === '') {
      errors.value.apiUrl = '请填写 API URL'
      hasError = true
    }
    if (!form.value.apiKey || form.value.apiKey.trim() === '') {
      errors.value.apiKey = '请填写 API Key'
      hasError = true
    }
  }

  // OpenAI-Responses 验证
  if (form.value.platform === 'openai-responses') {
    if (!form.value.baseApi || form.value.baseApi.trim() === '') {
      errors.value.baseApi = '请填写 API 基础地址'
      hasError = true
    }
    if (!form.value.apiKey || form.value.apiKey.trim() === '') {
      errors.value.apiKey = '请填写 API 密钥'
      hasError = true
    }
  } else if (form.value.platform === 'bedrock') {
    // Bedrock 验证
    if (!form.value.accessKeyId || form.value.accessKeyId.trim() === '') {
      errors.value.accessKeyId = '请填写 AWS 访问密钥 ID'
      hasError = true
    }
    if (!form.value.secretAccessKey || form.value.secretAccessKey.trim() === '') {
      errors.value.secretAccessKey = '请填写 AWS 秘密访问密钥'
      hasError = true
    }
    if (!form.value.region || form.value.region.trim() === '') {
      errors.value.region = '请选择 AWS 区域'
      hasError = true
    }
  } else if (form.value.platform === 'azure_openai') {
    // Azure OpenAI 验证
    if (!form.value.azureEndpoint || form.value.azureEndpoint.trim() === '') {
      errors.value.azureEndpoint = '请填写 Azure Endpoint'
      hasError = true
    }
    if (!form.value.deploymentName || form.value.deploymentName.trim() === '') {
      errors.value.deploymentName = '请填写部署名称'
      hasError = true
    }
    if (!form.value.apiKey || form.value.apiKey.trim() === '') {
      errors.value.apiKey = '请填写 API Key'
      hasError = true
    }
  } else if (form.value.addType === 'manual') {
    // 手动模式验证
    if (form.value.platform === 'openai') {
      // OpenAI 平台必须有 Refresh Token
      if (!form.value.refreshToken || form.value.refreshToken.trim() === '') {
        errors.value.refreshToken = '请填写 Refresh Token'
        hasError = true
      }
      // Access Token 可选，如果没有会通过 Refresh Token 获取
    } else {
      // 其他平台（Gemini）需要 Access Token
      if (!form.value.accessToken || form.value.accessToken.trim() === '') {
        errors.value.accessToken = '请填写 Access Token'
        hasError = true
      }
    }
  }

  // 分组类型验证 - 创建账户流程修复
  if (
    form.value.accountType === 'group' &&
    (!form.value.groupIds || form.value.groupIds.length === 0)
  ) {
    showToast('请选择一个分组', 'error')
    hasError = true
  }

  // 数据同步：确保 groupId 和 groupIds 保持一致 - 创建流程
  if (form.value.accountType === 'group') {
    if (form.value.groupIds && form.value.groupIds.length > 0) {
      form.value.groupId = form.value.groupIds[0]
    } else {
      form.value.groupId = ''
    }
  }

  if (hasError) {
    return
  }

  loading.value = true
  try {
    const data = {
      name: form.value.name,
      description: form.value.description,
      accountType: form.value.accountType,
      groupId: form.value.accountType === 'group' ? form.value.groupId : undefined,
      groupIds: form.value.accountType === 'group' ? form.value.groupIds : undefined,
      proxy: form.value.proxy.enabled
        ? {
            type: form.value.proxy.type,
            host: form.value.proxy.host,
            port: parseInt(form.value.proxy.port),
            username: form.value.proxy.username || null,
            password: form.value.proxy.password || null
          }
        : null
    }

    if (form.value.platform === 'claude') {
      // Claude手动模式需要构建claudeAiOauth对象
      const expiresInMs = form.value.refreshToken
        ? 10 * 60 * 1000 // 10分钟
        : 365 * 24 * 60 * 60 * 1000 // 1年

      // 手动模式也需要确保生成客户端ID
      if (form.value.useUnifiedClientId && !form.value.unifiedClientId) {
        form.value.unifiedClientId = generateClientId()
      }

      data.claudeAiOauth = {
        accessToken: form.value.accessToken,
        refreshToken: form.value.refreshToken || '',
        expiresAt: Date.now() + expiresInMs,
        scopes: [] // 手动添加没有 scopes
      }
      data.priority = form.value.priority || 50
      data.autoStopOnWarning = form.value.autoStopOnWarning || false
      data.useUnifiedUserAgent = form.value.useUnifiedUserAgent || false
      data.useUnifiedClientId = form.value.useUnifiedClientId || false
      data.unifiedClientId = form.value.unifiedClientId || ''
      // 添加订阅类型信息
      data.subscriptionInfo = {
        accountType: form.value.subscriptionType || 'claude_max',
        hasClaudeMax: form.value.subscriptionType === 'claude_max',
        hasClaudePro: form.value.subscriptionType === 'claude_pro',
        manuallySet: true // 标记为手动设置
      }
    } else if (form.value.platform === 'gemini') {
      // Gemini手动模式需要构建geminiOauth对象
      const expiresInMs = form.value.refreshToken
        ? 10 * 60 * 1000 // 10分钟
        : 365 * 24 * 60 * 60 * 1000 // 1年

      data.geminiOauth = {
        access_token: form.value.accessToken,
        refresh_token: form.value.refreshToken || '',
        scope: 'https://www.googleapis.com/auth/cloud-platform',
        token_type: 'Bearer',
        expiry_date: Date.now() + expiresInMs
      }

      if (form.value.projectId) {
        data.projectId = form.value.projectId
      }

      // 添加 Gemini 优先级
      data.priority = form.value.priority || 50
    } else if (form.value.platform === 'openai') {
      // OpenAI手动模式需要构建openaiOauth对象
      const expiresInMs = form.value.refreshToken
        ? 10 * 60 * 1000 // 10分钟
        : 365 * 24 * 60 * 60 * 1000 // 1年

      data.openaiOauth = {
        idToken: '', // 不再需要用户输入，系统会自动获取
        accessToken: form.value.accessToken || '', // Access Token 可选
        refreshToken: form.value.refreshToken, // Refresh Token 必填
        expires_in: Math.floor(expiresInMs / 1000) // 转换为秒
      }

      // 账户信息将在首次刷新时自动获取
      data.accountInfo = {
        accountId: '',
        chatgptUserId: '',
        organizationId: '',
        organizationRole: '',
        organizationTitle: '',
        planType: '',
        email: '',
        emailVerified: false
      }

      // OpenAI 手动模式必须刷新以获取完整信息（包括 ID Token）
      data.needsImmediateRefresh = true
      data.requireRefreshSuccess = true // 必须刷新成功才能创建账户
      data.priority = form.value.priority || 50
    } else if (form.value.platform === 'claude-console') {
      // Claude Console 账户特定数据
      data.apiUrl = form.value.apiUrl
      data.apiKey = form.value.apiKey
      data.priority = form.value.priority || 50
      data.supportedModels = convertMappingsToObject() || {}
      data.userAgent = form.value.userAgent || null
      // 如果不启用限流，传递 0 表示不限流
      data.rateLimitDuration = form.value.enableRateLimit ? form.value.rateLimitDuration || 60 : 0
      // 额度管理字段
      data.dailyQuota = form.value.dailyQuota || 0
      data.quotaResetTime = form.value.quotaResetTime || '00:00'
    } else if (form.value.platform === 'openai-responses') {
      // OpenAI-Responses 账户特定数据
      data.baseApi = form.value.baseApi
      data.apiKey = form.value.apiKey
      data.userAgent = form.value.userAgent || ''
      data.priority = form.value.priority || 50
      data.rateLimitDuration = form.value.rateLimitDuration || 60
      data.dailyQuota = form.value.dailyQuota || 0
      data.quotaResetTime = form.value.quotaResetTime || '00:00'
    } else if (form.value.platform === 'bedrock') {
      // Bedrock 账户特定数据 - 构造 awsCredentials 对象
      data.awsCredentials = {
        accessKeyId: form.value.accessKeyId,
        secretAccessKey: form.value.secretAccessKey,
        sessionToken: form.value.sessionToken || null
      }
      data.region = form.value.region
      data.defaultModel = form.value.defaultModel || null
      data.smallFastModel = form.value.smallFastModel || null
      data.priority = form.value.priority || 50
      // 如果不启用限流，传递 0 表示不限流
      data.rateLimitDuration = form.value.enableRateLimit ? form.value.rateLimitDuration || 60 : 0
    } else if (form.value.platform === 'azure_openai') {
      // Azure OpenAI 账户特定数据
      data.azureEndpoint = form.value.azureEndpoint
      data.apiKey = form.value.apiKey
      data.apiVersion = form.value.apiVersion || '2024-02-01'
      data.deploymentName = form.value.deploymentName
      data.supportedModels = Array.isArray(form.value.supportedModels)
        ? form.value.supportedModels
        : []
      data.priority = form.value.priority || 50
      data.isActive = form.value.isActive !== false
      data.schedulable = form.value.schedulable !== false
    }

    let result
    if (form.value.platform === 'claude') {
      result = await accountsStore.createClaudeAccount(data)
    } else if (form.value.platform === 'claude-console') {
      result = await accountsStore.createClaudeConsoleAccount(data)
    } else if (form.value.platform === 'openai-responses') {
      result = await accountsStore.createOpenAIResponsesAccount(data)
    } else if (form.value.platform === 'bedrock') {
      result = await accountsStore.createBedrockAccount(data)
    } else if (form.value.platform === 'openai') {
      result = await accountsStore.createOpenAIAccount(data)
    } else if (form.value.platform === 'azure_openai') {
      result = await accountsStore.createAzureOpenAIAccount(data)
    } else if (form.value.platform === 'gemini') {
      result = await accountsStore.createGeminiAccount(data)
    } else {
      throw new Error(`不支持的平台: ${form.value.platform}`)
    }

    emit('success', result)
  } catch (error) {
    // 显示详细的错误信息
    const errorMessage = error.response?.data?.error || error.message || '账户创建失败'
    const suggestion = error.response?.data?.suggestion || ''
    const errorDetails = error.response?.data?.errorDetails || null

    // 构建完整的错误提示
    let fullMessage = errorMessage
    if (suggestion) {
      fullMessage += `\n${suggestion}`
    }

    // 如果有详细的 OAuth 错误信息，也显示出来
    if (errorDetails && errorDetails.error_description) {
      fullMessage += `\n详细信息: ${errorDetails.error_description}`
    } else if (errorDetails && errorDetails.error && errorDetails.error.message) {
      // 处理 OpenAI 格式的错误
      fullMessage += `\n详细信息: ${errorDetails.error.message}`
    }

    showToast(fullMessage, 'error', '', 8000)

    // 错误已通过 toast 显示给用户
  } finally {
    loading.value = false
  }
}

// 更新账户
const updateAccount = async () => {
  // 清除之前的错误
  errors.value.name = ''

  // 验证账户名称
  if (!form.value.name || form.value.name.trim() === '') {
    errors.value.name = '请填写账户名称'
    return
  }

  // 分组类型验证 - 更新账户流程修复
  if (
    form.value.accountType === 'group' &&
    (!form.value.groupIds || form.value.groupIds.length === 0)
  ) {
    showToast('请选择一个分组', 'error')
    return
  }

  // 数据同步：确保 groupId 和 groupIds 保持一致 - 更新流程
  if (form.value.accountType === 'group') {
    if (form.value.groupIds && form.value.groupIds.length > 0) {
      form.value.groupId = form.value.groupIds[0]
    } else {
      form.value.groupId = ''
    }
  }

  // 对于Gemini账户，检查项目 ID
  if (form.value.platform === 'gemini') {
    if (!form.value.projectId || form.value.projectId.trim() === '') {
      // 使用自定义确认弹窗
      const confirmed = await showConfirm(
        '项目 ID 未填写',
        '您尚未填写项目 ID。\n\n如果您的Google账号绑定了Google Cloud或被识别为Workspace账号，需要提供项目 ID。\n如果您使用的是普通个人账号，可以继续不填写。',
        '继续保存',
        '返回填写'
      )
      if (!confirmed) {
        return
      }
    }
  }

  loading.value = true
  try {
    const data = {
      name: form.value.name,
      description: form.value.description,
      accountType: form.value.accountType,
      groupId: form.value.accountType === 'group' ? form.value.groupId : undefined,
      groupIds: form.value.accountType === 'group' ? form.value.groupIds : undefined,
      proxy: form.value.proxy.enabled
        ? {
            type: form.value.proxy.type,
            host: form.value.proxy.host,
            port: parseInt(form.value.proxy.port),
            username: form.value.proxy.username || null,
            password: form.value.proxy.password || null
          }
        : null
    }

    // 只有非空时才更新token
    if (form.value.accessToken || form.value.refreshToken) {
      if (props.account.platform === 'claude') {
        // Claude需要构建claudeAiOauth对象
        const expiresInMs = form.value.refreshToken
          ? 10 * 60 * 1000 // 10分钟
          : 365 * 24 * 60 * 60 * 1000 // 1年

        data.claudeAiOauth = {
          accessToken: form.value.accessToken || '',
          refreshToken: form.value.refreshToken || '',
          expiresAt: Date.now() + expiresInMs,
          scopes: props.account.scopes || [] // 保持原有的 scopes，如果没有则为空数组
        }
      } else if (props.account.platform === 'gemini') {
        // Gemini需要构建geminiOauth对象
        const expiresInMs = form.value.refreshToken
          ? 10 * 60 * 1000 // 10分钟
          : 365 * 24 * 60 * 60 * 1000 // 1年

        data.geminiOauth = {
          access_token: form.value.accessToken || '',
          refresh_token: form.value.refreshToken || '',
          scope: 'https://www.googleapis.com/auth/cloud-platform',
          token_type: 'Bearer',
          expiry_date: Date.now() + expiresInMs
        }
      } else if (props.account.platform === 'openai') {
        // OpenAI需要构建openaiOauth对象
        const expiresInMs = form.value.refreshToken
          ? 10 * 60 * 1000 // 10分钟
          : 365 * 24 * 60 * 60 * 1000 // 1年

        data.openaiOauth = {
          idToken: '', // 不需要用户输入
          accessToken: form.value.accessToken || '',
          refreshToken: form.value.refreshToken || '',
          expires_in: Math.floor(expiresInMs / 1000) // 转换为秒
        }

        // 编辑 OpenAI 账户时，如果更新了 Refresh Token，也需要验证
        if (form.value.refreshToken && form.value.refreshToken !== props.account.refreshToken) {
          data.needsImmediateRefresh = true
          data.requireRefreshSuccess = true
        }
      }
    }

    if (props.account.platform === 'gemini') {
      data.projectId = form.value.projectId || ''
    }

    // Claude 官方账号优先级和订阅类型更新
    if (props.account.platform === 'claude') {
      // 更新模式也需要确保生成客户端ID
      if (form.value.useUnifiedClientId && !form.value.unifiedClientId) {
        form.value.unifiedClientId = generateClientId()
      }

      data.priority = form.value.priority || 50
      data.autoStopOnWarning = form.value.autoStopOnWarning || false
      data.useUnifiedUserAgent = form.value.useUnifiedUserAgent || false
      data.useUnifiedClientId = form.value.useUnifiedClientId || false
      data.unifiedClientId = form.value.unifiedClientId || ''
      // 更新订阅类型信息
      data.subscriptionInfo = {
        accountType: form.value.subscriptionType || 'claude_max',
        hasClaudeMax: form.value.subscriptionType === 'claude_max',
        hasClaudePro: form.value.subscriptionType === 'claude_pro',
        manuallySet: true // 标记为手动设置
      }
    }

    // OpenAI 账号优先级更新
    if (props.account.platform === 'openai') {
      data.priority = form.value.priority || 50
    }

    // Gemini 账号优先级更新
    if (props.account.platform === 'gemini') {
      data.priority = form.value.priority || 50
    }

    // Claude Console 特定更新
    if (props.account.platform === 'claude-console') {
      data.apiUrl = form.value.apiUrl
      if (form.value.apiKey) {
        data.apiKey = form.value.apiKey
      }
      data.priority = form.value.priority || 50
      data.supportedModels = convertMappingsToObject() || {}
      data.userAgent = form.value.userAgent || null
      // 如果不启用限流，传递 0 表示不限流
      data.rateLimitDuration = form.value.enableRateLimit ? form.value.rateLimitDuration || 60 : 0
      // 额度管理字段
      data.dailyQuota = form.value.dailyQuota || 0
      data.quotaResetTime = form.value.quotaResetTime || '00:00'
    }

    // OpenAI-Responses 特定更新
    if (props.account.platform === 'openai-responses') {
      data.baseApi = form.value.baseApi
      if (form.value.apiKey) {
        data.apiKey = form.value.apiKey
      }
      data.userAgent = form.value.userAgent || ''
      data.priority = form.value.priority || 50
      data.rateLimitDuration = form.value.rateLimitDuration || 60
      data.dailyQuota = form.value.dailyQuota || 0
      data.quotaResetTime = form.value.quotaResetTime || '00:00'
    }

    // Bedrock 特定更新
    if (props.account.platform === 'bedrock') {
      // 只有当有凭证变更时才构造 awsCredentials 对象
      if (form.value.accessKeyId || form.value.secretAccessKey || form.value.sessionToken) {
        data.awsCredentials = {}
        if (form.value.accessKeyId) {
          data.awsCredentials.accessKeyId = form.value.accessKeyId
        }
        if (form.value.secretAccessKey) {
          data.awsCredentials.secretAccessKey = form.value.secretAccessKey
        }
        if (form.value.sessionToken !== undefined) {
          data.awsCredentials.sessionToken = form.value.sessionToken || null
        }
      }
      if (form.value.region) {
        data.region = form.value.region
      }
      // 模型配置（支持设置为空来使用系统默认）
      data.defaultModel = form.value.defaultModel || null
      data.smallFastModel = form.value.smallFastModel || null
      data.priority = form.value.priority || 50
      // 如果不启用限流，传递 0 表示不限流
      data.rateLimitDuration = form.value.enableRateLimit ? form.value.rateLimitDuration || 60 : 0
    }

    // Azure OpenAI 特定更新
    if (props.account.platform === 'azure_openai') {
      data.azureEndpoint = form.value.azureEndpoint
      data.apiVersion = form.value.apiVersion || '2024-02-01'
      data.deploymentName = form.value.deploymentName
      data.supportedModels = Array.isArray(form.value.supportedModels)
        ? form.value.supportedModels
        : []
      data.priority = form.value.priority || 50
      // 只有当有新的 API Key 时才更新
      if (form.value.apiKey && form.value.apiKey.trim()) {
        data.apiKey = form.value.apiKey
      }
    }

    if (props.account.platform === 'claude') {
      await accountsStore.updateClaudeAccount(props.account.id, data)
    } else if (props.account.platform === 'claude-console') {
      await accountsStore.updateClaudeConsoleAccount(props.account.id, data)
    } else if (props.account.platform === 'openai-responses') {
      await accountsStore.updateOpenAIResponsesAccount(props.account.id, data)
    } else if (props.account.platform === 'bedrock') {
      await accountsStore.updateBedrockAccount(props.account.id, data)
    } else if (props.account.platform === 'openai') {
      await accountsStore.updateOpenAIAccount(props.account.id, data)
    } else if (props.account.platform === 'azure_openai') {
      await accountsStore.updateAzureOpenAIAccount(props.account.id, data)
    } else if (props.account.platform === 'gemini') {
      await accountsStore.updateGeminiAccount(props.account.id, data)
    } else {
      throw new Error(`不支持的平台: ${props.account.platform}`)
    }

    emit('success')
  } catch (error) {
    // 显示详细的错误信息
    const errorMessage = error.response?.data?.error || error.message || '账户更新失败'
    const suggestion = error.response?.data?.suggestion || ''
    const errorDetails = error.response?.data?.errorDetails || null

    // 构建完整的错误提示
    let fullMessage = errorMessage
    if (suggestion) {
      fullMessage += `\n${suggestion}`
    }

    // 如果有详细的 OAuth 错误信息，也显示出来
    if (errorDetails && errorDetails.error_description) {
      fullMessage += `\n详细信息: ${errorDetails.error_description}`
    } else if (errorDetails && errorDetails.error && errorDetails.error.message) {
      // 处理 OpenAI 格式的错误
      fullMessage += `\n详细信息: ${errorDetails.error.message}`
    }

    showToast(fullMessage, 'error', '', 8000)

    // 错误已通过 toast 显示给用户
  } finally {
    loading.value = false
  }
}

// 监听表单名称变化，清除错误
watch(
  () => form.value.name,
  () => {
    if (errors.value.name && form.value.name?.trim()) {
      errors.value.name = ''
    }
  }
)

// 监听Access Token变化，清除错误
watch(
  () => form.value.accessToken,
  () => {
    if (errors.value.accessToken && form.value.accessToken?.trim()) {
      errors.value.accessToken = ''
    }
  }
)

// 监听API URL变化，清除错误
watch(
  () => form.value.apiUrl,
  () => {
    if (errors.value.apiUrl && form.value.apiUrl?.trim()) {
      errors.value.apiUrl = ''
    }
  }
)

// 监听API Key变化，清除错误
watch(
  () => form.value.apiKey,
  () => {
    if (errors.value.apiKey && form.value.apiKey?.trim()) {
      errors.value.apiKey = ''
    }
  }
)

// 监听Azure Endpoint变化，清除错误
watch(
  () => form.value.azureEndpoint,
  () => {
    if (errors.value.azureEndpoint && form.value.azureEndpoint?.trim()) {
      errors.value.azureEndpoint = ''
    }
  }
)

// 监听Deployment Name变化，清除错误
watch(
  () => form.value.deploymentName,
  () => {
    if (errors.value.deploymentName && form.value.deploymentName?.trim()) {
      errors.value.deploymentName = ''
    }
  }
)

// 分组相关数据
const groups = ref([])
const loadingGroups = ref(false)
const showGroupManagement = ref(false)

// 根据平台筛选分组
const filteredGroups = computed(() => {
  const platformFilter = form.value.platform === 'claude-console' ? 'claude' : form.value.platform
  return groups.value.filter((g) => g.platform === platformFilter)
})

// 加载分组列表
const loadGroups = async () => {
  loadingGroups.value = true
  try {
    const response = await apiClient.get('/admin/account-groups')
    groups.value = response.data || []
  } catch (error) {
    showToast('加载分组列表失败', 'error')
    groups.value = []
  } finally {
    loadingGroups.value = false
  }
}

// 刷新分组列表
const refreshGroups = async () => {
  await loadGroups()
  showToast('分组列表已刷新', 'success')
}

// 处理新建分组
const handleNewGroup = () => {
  showGroupManagement.value = true
}

// 处理分组管理模态框刷新
const handleGroupRefresh = async () => {
  await loadGroups()
}

// 监听平台变化，重置表单
watch(
  () => form.value.platform,
  (newPlatform) => {
    // 处理添加方式的自动切换
    if (
      newPlatform === 'claude-console' ||
      newPlatform === 'bedrock' ||
      newPlatform === 'openai-responses'
    ) {
      form.value.addType = 'manual' // Claude Console、Bedrock 和 OpenAI-Responses 只支持手动模式
    } else if (newPlatform === 'claude') {
      // 切换到 Claude 时，使用 Setup Token 作为默认方式
      form.value.addType = 'setup-token'
    } else if (newPlatform === 'gemini') {
      // 切换到 Gemini 时，使用 OAuth 作为默认方式
      form.value.addType = 'oauth'
    } else if (newPlatform === 'openai') {
      // 切换到 OpenAI 时，使用 OAuth 作为默认方式
      form.value.addType = 'oauth'
    }

    // 平台变化时，清空分组选择
    if (form.value.accountType === 'group') {
      form.value.groupId = ''
      form.value.groupIds = []
    }
  }
)

// 监听分组选择变化，保持 groupId 和 groupIds 同步
watch(
  () => form.value.groupIds,
  (newGroupIds) => {
    if (form.value.accountType === 'group') {
      if (newGroupIds && newGroupIds.length > 0) {
        // 如果有选中的分组，使用第一个作为主分组
        form.value.groupId = newGroupIds[0]
      } else {
        // 如果没有选中分组，清空主分组
        form.value.groupId = ''
      }
    }
  },
  { deep: true }
)

// 监听Setup Token授权码输入，自动提取URL中的code参数
watch(setupTokenAuthCode, (newValue) => {
  if (!newValue || typeof newValue !== 'string') return

  const trimmedValue = newValue.trim()

  // 如果内容为空，不处理
  if (!trimmedValue) return

  // 检查是否是 URL 格式（包含 http:// 或 https://）
  const isUrl = trimmedValue.startsWith('http://') || trimmedValue.startsWith('https://')

  // 如果是 URL 格式
  if (isUrl) {
    // 检查是否是正确的 localhost:45462 开头的 URL
    if (trimmedValue.startsWith('http://localhost:45462')) {
      try {
        const url = new URL(trimmedValue)
        const code = url.searchParams.get('code')

        if (code) {
          // 成功提取授权码
          setupTokenAuthCode.value = code
          showToast('成功提取授权码！', 'success')
          // Successfully extracted authorization code from URL
        } else {
          // URL 中没有 code 参数
          showToast('URL 中未找到授权码参数，请检查链接是否正确', 'error')
        }
      } catch (error) {
        // URL 解析失败
        // Failed to parse URL
        showToast('链接格式错误，请检查是否为完整的 URL', 'error')
      }
    } else {
      // 错误的 URL（不是 localhost:45462 开头）
      showToast('请粘贴以 http://localhost:45462 开头的链接', 'error')
    }
  }
  // 如果不是 URL，保持原值（兼容直接输入授权码）
})

// 监听平台变化
watch(
  () => form.value.platform,
  (newPlatform) => {
    // 当选择 CCR 平台时，通知父组件
    if (!isEdit.value) {
      emit('platform-changed', newPlatform)
    }
  }
)

// 监听账户类型变化
watch(
  () => form.value.accountType,
  (newType) => {
    if (newType === 'group') {
      // 如果选择分组类型，加载分组列表
      if (groups.value.length === 0) {
        loadGroups()
      }
    }
  }
)

// 监听分组选择
watch(
  () => form.value.groupId,
  (newGroupId) => {
    if (newGroupId === '__new__') {
      // 触发创建新分组
      form.value.groupId = ''
      showGroupManagement.value = true
    }
  }
)

// 添加模型映射
const addModelMapping = () => {
  modelMappings.value.push({ from: '', to: '' })
}

// 移除模型映射
const removeModelMapping = (index) => {
  modelMappings.value.splice(index, 1)
}

// 添加预设映射
const addPresetMapping = (from, to) => {
  // 检查是否已存在相同的映射
  const exists = modelMappings.value.some((mapping) => mapping.from === from)
  if (exists) {
    showToast(`模型 ${from} 的映射已存在`, 'info')
    return
  }

  modelMappings.value.push({ from, to })
  showToast(`已添加映射: ${from} → ${to}`, 'success')
}

// 将模型映射表转换为对象格式
const convertMappingsToObject = () => {
  const mapping = {}
  modelMappings.value.forEach((item) => {
    if (item.from && item.to) {
      mapping[item.from] = item.to
    }
  })
  return Object.keys(mapping).length > 0 ? mapping : null
}

// 监听账户变化，更新表单
watch(
  () => props.account,
  (newAccount) => {
    if (newAccount) {
      initModelMappings()
      // 重新初始化代理配置
      const proxyConfig =
        newAccount.proxy && newAccount.proxy.host && newAccount.proxy.port
          ? {
              enabled: true,
              type: newAccount.proxy.type || 'socks5',
              host: newAccount.proxy.host,
              port: newAccount.proxy.port,
              username: newAccount.proxy.username || '',
              password: newAccount.proxy.password || ''
            }
          : {
              enabled: false,
              type: 'socks5',
              host: '',
              port: '',
              username: '',
              password: ''
            }

      // 获取分组ID - 可能来自 groupId 字段或 groupInfo 对象
      let groupId = ''
      if (newAccount.accountType === 'group') {
        groupId = newAccount.groupId || (newAccount.groupInfo && newAccount.groupInfo.id) || ''
      }

      // 初始化订阅类型（从 subscriptionInfo 中提取，兼容旧数据默认为 claude_max）
      let subscriptionType = 'claude_max'
      if (newAccount.subscriptionInfo) {
        const info =
          typeof newAccount.subscriptionInfo === 'string'
            ? JSON.parse(newAccount.subscriptionInfo)
            : newAccount.subscriptionInfo

        if (info.accountType) {
          subscriptionType = info.accountType
        } else if (info.hasClaudeMax) {
          subscriptionType = 'claude_max'
        } else if (info.hasClaudePro) {
          subscriptionType = 'claude_pro'
        } else {
          subscriptionType = 'claude_free'
        }
      }

      form.value = {
        platform: newAccount.platform,
        addType: 'oauth',
        name: newAccount.name,
        description: newAccount.description || '',
        accountType: newAccount.accountType || 'shared',
        subscriptionType: subscriptionType,
        autoStopOnWarning: newAccount.autoStopOnWarning || false,
        useUnifiedUserAgent: newAccount.useUnifiedUserAgent || false,
        useUnifiedClientId: newAccount.useUnifiedClientId || false,
        unifiedClientId: newAccount.unifiedClientId || '',
        groupId: groupId,
        groupIds: [],
        projectId: newAccount.projectId || '',
        accessToken: '',
        refreshToken: '',
        proxy: proxyConfig,
        // Claude Console 特定字段
        apiUrl: newAccount.apiUrl || '',
        apiKey: '', // 编辑模式不显示现有的 API Key
        priority: newAccount.priority || 50,
        supportedModels: (() => {
          const models = newAccount.supportedModels
          if (!models) return []
          // 处理对象格式（Claude Console 的新格式）
          if (typeof models === 'object' && !Array.isArray(models)) {
            return Object.keys(models)
          }
          // 处理数组格式（向后兼容）
          if (Array.isArray(models)) {
            return models
          }
          return []
        })(),
        userAgent: newAccount.userAgent || '',
        enableRateLimit:
          newAccount.rateLimitDuration && newAccount.rateLimitDuration > 0 ? true : false,
        rateLimitDuration: newAccount.rateLimitDuration || 60,
        // Bedrock 特定字段
        accessKeyId: '', // 编辑模式不显示现有的访问密钥
        secretAccessKey: '', // 编辑模式不显示现有的秘密密钥
        region: newAccount.region || '',
        sessionToken: '', // 编辑模式不显示现有的会话令牌
        defaultModel: newAccount.defaultModel || '',
        smallFastModel: newAccount.smallFastModel || '',
        // Azure OpenAI 特定字段
        azureEndpoint: newAccount.azureEndpoint || '',
        apiVersion: newAccount.apiVersion || '',
        deploymentName: newAccount.deploymentName || '',
        // 额度管理字段
        dailyQuota: newAccount.dailyQuota || 0,
        dailyUsage: newAccount.dailyUsage || 0,
        quotaResetTime: newAccount.quotaResetTime || '00:00'
      }

      // 如果是Claude Console账户，加载实时使用情况
      if (newAccount.platform === 'claude-console') {
        loadAccountUsage()
      }

      // 如果是分组类型，加载分组ID
      if (newAccount.accountType === 'group') {
        // 先加载分组列表
        loadGroups().then(async () => {
          const foundGroupIds = []

          // 如果账户有 groupInfo，直接使用它的 groupId
          if (newAccount.groupInfo && newAccount.groupInfo.id) {
            form.value.groupId = newAccount.groupInfo.id
            foundGroupIds.push(newAccount.groupInfo.id)
          } else {
            // 否则查找账户所属的分组
            const checkPromises = groups.value.map(async (group) => {
              try {
                const response = await apiClient.get(`/admin/account-groups/${group.id}/members`)
                const members = response.data || []
                if (members.some((m) => m.id === newAccount.id)) {
                  foundGroupIds.push(group.id)
                  if (!form.value.groupId) {
                    form.value.groupId = group.id // 设置第一个找到的分组作为主分组
                  }
                }
              } catch (error) {
                // 忽略错误
              }
            })

            await Promise.all(checkPromises)
          }

          // 设置多选分组
          form.value.groupIds = foundGroupIds
        })
      }
    }
  },
  { immediate: true }
)

// 获取统一 User-Agent 信息
const fetchUnifiedUserAgent = async () => {
  try {
    const response = await apiClient.get('/admin/claude-code-version')
    if (response.success && response.userAgent) {
      unifiedUserAgent.value = response.userAgent
    } else {
      unifiedUserAgent.value = ''
    }
  } catch (error) {
    // Failed to fetch unified User-Agent
    unifiedUserAgent.value = ''
  }
}

// 清除统一 User-Agent 缓存
const clearUnifiedCache = async () => {
  clearingCache.value = true
  try {
    const response = await apiClient.post('/admin/claude-code-version/clear')
    if (response.success) {
      unifiedUserAgent.value = ''
      showToast('统一User-Agent缓存已清除', 'success')
    } else {
      showToast('清除缓存失败', 'error')
    }
  } catch (error) {
    // Failed to clear unified User-Agent cache
    showToast('清除缓存失败：' + (error.message || '未知错误'), 'error')
  } finally {
    clearingCache.value = false
  }
}

// 生成客户端标识
const generateClientId = () => {
  // 生成64位十六进制字符串（32字节）
  const bytes = new Uint8Array(32)
  crypto.getRandomValues(bytes)
  return Array.from(bytes, (b) => b.toString(16).padStart(2, '0')).join('')
}

// 重新生成客户端标识
const regenerateClientId = () => {
  form.value.unifiedClientId = generateClientId()
  showToast('已生成新的客户端标识', 'success')
}

// 处理统一客户端标识复选框变化
const handleUnifiedClientIdChange = () => {
  if (form.value.useUnifiedClientId) {
    // 如果启用了统一客户端标识，自动启用统一User-Agent
    form.value.useUnifiedUserAgent = true
    // 如果没有客户端标识，自动生成一个
    if (!form.value.unifiedClientId) {
      form.value.unifiedClientId = generateClientId()
    }
  }
}

// 组件挂载时获取统一 User-Agent 信息
onMounted(() => {
  // 初始化平台分组
  platformGroup.value = determinePlatformGroup(form.value.platform)

  // 获取Claude Code统一User-Agent信息
  fetchUnifiedUserAgent()
  // 如果是编辑模式且是Claude Console账户，加载使用情况
  if (isEdit.value && props.account?.platform === 'claude-console') {
    loadAccountUsage()
  }
})

// 监听平台变化，当切换到Claude平台时获取统一User-Agent信息
watch(
  () => form.value.platform,
  (newPlatform) => {
    if (newPlatform === 'claude') {
      fetchUnifiedUserAgent()
    }
  }
)
</script>

<style scoped>
@keyframes fadeIn {
  from {
    opacity: 0;
    transform: translateY(10px);
  }
  to {
    opacity: 1;
    transform: translateY(0);
  }
}

.animate-fadeIn {
  animation: fadeIn 0.3s ease-out;
}
</style><|MERGE_RESOLUTION|>--- conflicted
+++ resolved
@@ -68,7 +68,6 @@
               <label class="mb-3 block text-sm font-semibold text-gray-700 dark:text-gray-300"
                 >选择平台</label
               >
-<<<<<<< HEAD
               <!-- 平台分组选择器 -->
               <div class="space-y-3">
                 <!-- 分组选择器 -->
@@ -281,6 +280,37 @@
                           <i class="fas fa-check text-xs text-white"></i>
                         </div>
                       </label>
+
+                      <label
+                        class="group relative flex cursor-pointer items-center rounded-md border p-2 transition-all"
+                        :class="[
+                          form.platform === 'ccr'
+                            ? 'border-cyan-500 bg-cyan-50 dark:border-cyan-400 dark:bg-cyan-900/30'
+                            : 'border-gray-300 bg-white hover:border-cyan-400 hover:bg-cyan-50/50 dark:border-gray-600 dark:bg-gray-700 dark:hover:border-cyan-500 dark:hover:bg-cyan-900/20'
+                        ]"
+                      >
+                        <input
+                          v-model="form.platform"
+                          class="sr-only"
+                          type="radio"
+                          value="ccr"
+                        />
+                        <div class="flex items-center gap-2">
+                          <i class="fas fa-code-branch text-sm text-cyan-600 dark:text-cyan-400"></i>
+                          <div>
+                            <span class="block text-xs font-medium text-gray-900 dark:text-gray-100"
+                              >CCR</span
+                            >
+                            <span class="text-xs text-gray-500 dark:text-gray-400">Claude Connector</span>
+                          </div>
+                        </div>
+                        <div
+                          v-if="form.platform === 'ccr'"
+                          class="absolute right-1 top-1 flex h-4 w-4 items-center justify-center rounded-full bg-cyan-500"
+                        >
+                          <i class="fas fa-check text-xs text-white"></i>
+                        </div>
+                      </label>
                     </template>
 
                     <!-- OpenAI 子选项 -->
@@ -420,72 +450,6 @@
                     </template>
                   </div>
                 </div>
-=======
-              <div class="flex gap-4">
-                <label class="flex cursor-pointer items-center">
-                  <input
-                    v-model="form.platform"
-                    class="mr-2 text-blue-600 focus:ring-blue-500 dark:border-gray-600 dark:bg-gray-700"
-                    type="radio"
-                    value="claude"
-                  />
-                  <span class="text-sm text-gray-700 dark:text-gray-300">Claude</span>
-                </label>
-                <label class="flex cursor-pointer items-center">
-                  <input
-                    v-model="form.platform"
-                    class="mr-2 text-blue-600 focus:ring-blue-500 dark:border-gray-600 dark:bg-gray-700"
-                    type="radio"
-                    value="claude-console"
-                  />
-                  <span class="text-sm text-gray-700 dark:text-gray-300">Claude Console</span>
-                </label>
-                <label class="flex cursor-pointer items-center">
-                  <input
-                    v-model="form.platform"
-                    class="mr-2 text-blue-600 focus:ring-blue-500 dark:border-gray-600 dark:bg-gray-700"
-                    type="radio"
-                    value="gemini"
-                  />
-                  <span class="text-sm text-gray-700 dark:text-gray-300">Gemini</span>
-                </label>
-                <label class="flex cursor-pointer items-center">
-                  <input
-                    v-model="form.platform"
-                    class="mr-2 text-blue-600 focus:ring-blue-500 dark:border-gray-600 dark:bg-gray-700"
-                    type="radio"
-                    value="openai"
-                  />
-                  <span class="text-sm text-gray-700 dark:text-gray-300">OpenAI</span>
-                </label>
-                <label class="flex cursor-pointer items-center">
-                  <input
-                    v-model="form.platform"
-                    class="mr-2 text-blue-600 focus:ring-blue-500 dark:border-gray-600 dark:bg-gray-700"
-                    type="radio"
-                    value="azure_openai"
-                  />
-                  <span class="text-sm text-gray-700 dark:text-gray-300">Azure OpenAI</span>
-                </label>
-                <label class="flex cursor-pointer items-center">
-                  <input
-                    v-model="form.platform"
-                    class="mr-2 text-blue-600 focus:ring-blue-500 dark:border-gray-600 dark:bg-gray-700"
-                    type="radio"
-                    value="bedrock"
-                  />
-                  <span class="text-sm text-gray-700 dark:text-gray-300">Bedrock</span>
-                </label>
-                <label class="flex cursor-pointer items-center">
-                  <input
-                    v-model="form.platform"
-                    class="mr-2 text-blue-600 focus:ring-blue-500 dark:border-gray-600 dark:bg-gray-700"
-                    type="radio"
-                    value="ccr"
-                  />
-                  <span class="text-sm text-gray-700 dark:text-gray-300">CCR</span>
-                </label>
->>>>>>> 8b0e9b8d
               </div>
             </div>
 
@@ -495,11 +459,8 @@
                 form.platform !== 'claude-console' &&
                 form.platform !== 'bedrock' &&
                 form.platform !== 'azure_openai' &&
-<<<<<<< HEAD
-                form.platform !== 'openai-responses'
-=======
+                form.platform !== 'openai-responses' &&
                 form.platform !== 'ccr'
->>>>>>> 8b0e9b8d
               "
             >
               <label class="mb-3 block text-sm font-semibold text-gray-700 dark:text-gray-300"
